import numpy as np
from math import pi, asin, atan2
import requests
import getpass
from datetime import datetime, timedelta
import sys
import os
import matplotlib.pyplot as plt
import pandas as pd
import json

sys.path.append('../')

from sensors.sensors import define_sensors
from utilities.eop_functions import get_celestrak_eop_alldata
from utilities.eop_functions import get_nutation_data
from utilities.eop_functions import get_eop_data
from utilities.coordinate_systems import teme2gcrf
from utilities.coordinate_systems import gcrf2teme
from utilities.coordinate_systems import gcrf2itrf
from utilities.coordinate_systems import itrf2gcrf
from utilities.coordinate_systems import latlonht2ecef
from utilities.astrodynamics import element_conversion
from utilities.constants import GME

from sgp4.io import twoline2rv
from sgp4.earth_gravity import wgs84


###############################################################################
#
# This file contains functions to retrieve and propagate TLEs and convert
# position coordinates to the intertial GCRF frame.
#
###############################################################################


def get_spacetrack_tle_data(obj_id_list = [], UTC_list = [], username='',
                            password=''):
    '''
    This function retrieves the two-line element (TLE) data for objects
    in the input list from space-track.org.

    Parameters
    ------
    obj_id_list : list, optional
        object NORAD IDs (int)
        - if empty code will retrieve latest available for entire catalog
    UTC_list : list, optional
        UTC datetime objects to specify desired times for TLEs to retrieve
        - if empty code will retrieve latest available
        - if 1 entry, code will retrieve all TLEs in the following 1 day window
        - if 2 entries, code will retrieve all TLEs between first and second time
          (default = empty)
    username : string, optional
        space-track.org username (code will prompt for input if not supplied)
    password : string, optional
        space-track.org password (code will prompt for input if not supplied)

    Returns
    ------
    tle_dict : dictionary
        indexed by object ID, each item has two lists of strings for each line
    tle_df : pandas dataframe
        norad, tle line1, tle line2
    '''

    if len(username) == 0:
        username = input('space-track username: ')
    if len(password) == 0:
        password = getpass.getpass('space-track password: ')

    if len(obj_id_list) >= 1:
        myString = ",".join(map(str, obj_id_list))

        # If only one time is given, add 1 day increment to produce window
        if len(UTC_list) ==  1:
            UTC_list.append(UTC_list[0] + timedelta(days=1.))

        # If times are specified, retrieve from window
        if len(UTC_list) == 2:
            UTC0 = UTC_list[0].strftime('%Y-%m-%d')
            UTC1 = UTC_list[1].strftime('%Y-%m-%d')
            pageData = ('//www.space-track.org/basicspacedata/query/class/tle/'
                        'EPOCH/' + UTC0 + '--' + UTC1 + '/NORAD_CAT_ID/' +
                        myString + '/orderby/TLE_LINE1 ASC/format/tle')

        # Otherwise, get latest available
        else:
            pageData = ('//www.space-track.org/basicspacedata/query/class/'
                        'tle_latest/ORDINAL/1/NORAD_CAT_ID/' + myString +
                        '/orderby/TLE_LINE1 ASC/format/tle')
    else:
        pageData = '//www.space-track.org/basicspacedata/query/class/tle_latest/ORDINAL/1/EPOCH/%3Enow-30/orderby/NORAD_CAT_ID/format/tle'

    ST_URL='https://www.space-track.org'

    with requests.Session() as s:
        s.post(ST_URL+"/ajaxauth/login", json={'identity':username, 'password':password})
        r = s.get('https:' + pageData)
        if r.status_code != requests.codes.ok:
            print("Error: Page data request failed.")

    # Parse response and form output
    tle_dict = {}
    tle_list = []
    nchar = 69
    nskip = 2
    ntle = int(round(len(r.text)/142.))
    for ii in range(ntle):

        line1_start = ii*2*(nchar+nskip)
        line1_stop = ii*2*(nchar+nskip) + nchar
        line2_start = ii*2*(nchar+nskip) + nchar + nskip
        line2_stop = ii*2*(nchar+nskip) + 2*nchar + nskip
        line1 = r.text[line1_start:line1_stop]
        line2 = r.text[line2_start:line2_stop]
        UTC = tletime2datetime(line1)

        obj_id = int(line1[2:7])

        if obj_id not in tle_dict:
            tle_dict[obj_id] = {}
            tle_dict[obj_id]['UTC_list'] = []
            tle_dict[obj_id]['line1_list'] = []
            tle_dict[obj_id]['line2_list'] = []

        tle_dict[obj_id]['UTC_list'].append(UTC)
        tle_dict[obj_id]['line1_list'].append(line1)
        tle_dict[obj_id]['line2_list'].append(line2)

        linelist = [obj_id,line1,line2,UTC]
        tle_list.append(linelist)

    tle_df = pd.DataFrame(tle_list, columns=['norad','line1','line2','utc'])

    return tle_dict, tle_df


def get_tle_range(username='', password='', start_norad='', stop_norad=''):
    '''
    This function retrieves the "tle_latest" Class from space-track.org for
    objects defined by a norad range.

    Parameters
    ------
    username : string, optional
        space-track.org username (code will prompt for input if not supplied)
    password : string, optional
        space-track.org password (code will prompt for input if not supplied)
    start_norad, stop_norad: used to define the range of NORAD IDs to query

    Returns
    ------
    tle_df : pandas dataframe
        APOGEE,ARG_OF_PERICENTER,BSTAR, CLASSIFICATION_TYPE, COMMENT,
        ECCENTRICITY, ELEMENT_SET_NO, EPHEMERIS_TYPE, EPOCH, EPOCH_MICROSECONDS,
        E, INCLINATION,	INTLDES, MEAN_ANOMALY, MEAN_MOTION, MEAN_MOTION_DDOT,
        MEAN_MOTION_DOT, NORAD_CAT_ID, OBJECT_ID, OBJECT_NAME, OBJECT_NUMBER,
        ,OBJECT_TYPE, ORDINAL, ORIGINATOR, PERIGEE, PERIOD, RA_OF_ASC_NODE,
        REV_AT_EPOCH, SEMIMAJOR_AXIS,	TLE_LINE0, TLE_LINE1, TLE_LINE2
    '''
    if len(username) == 0:
            username = input('space-track username: ')
    if len(password) == 0:
            password = getpass.getpass('space-track password: ')
    url = 'https://www.space-track.org/basicspacedata/query/class/tle_latest/ORDINAL/1/NORAD_CAT_ID/' + start_norad +'--' + stop_norad +'/orderby/NORAD_CAT_ID%20asc/emptyresult/show'
    login_url ='https://www.space-track.org'
    with requests.Session() as s:
            s.post(login_url+"/ajaxauth/login", json={'identity':username, 'password':password})
            response = s.get(url)
            response_dict = json.loads(response.text)
            if response.status_code != requests.codes.ok:
                print("Error: Page data request failed.")
            tle_df = pd.DataFrame(response_dict)
            return tle_df


def tledict2dataframe(tle_dict):
    '''
    This function computes a pandas dataframe with TLE data given an input
    dictionary with TLE data.

    Parameters
    ------
    tle_dict : dictionary
        indexed by object ID, each item has two lists of strings for each line

    Returns
    ------
    tle_df : pandas dataframe
        norad, tle line1, tle line2

    '''

    tle_list = []
    for obj_id in tle_dict:
        for ii in range(len(tle_dict[obj_id]['line1_list'])):
            line1 = tle_dict[obj_id]['line1_list'][ii]
            line2 = tle_dict[obj_id]['line2_list'][ii]
            linelist = [obj_id, line1, line2]
            tle_list.append(linelist)

    tle_df = pd.DataFrame(tle_list, columns=['norad','line1','line2'])

    return tle_df


def csvstack2tledict(fdir, obj_id_list):
    '''
    This function computes a dictionary of unique TLE information given a 
    stack of CSV files in a directory. The function assumes the directory
    contains only CSV files with TLE data.
    
    Parameters
    ------
    fdir : string
        file directory containing CSV files
    obj_id_list : list
        NORAD IDs (int) of objects to collect TLE data
    
    Returns
    ------
    tle_dict : dictionary
        indexed by object ID, each item has two lists of strings for each line
        as well as object name and UTC times
    
    '''
    
    # Initialize output
    tle_dict = {}
    
    # Loop over each file in directory
    for fname in os.listdir(fdir):
        
        fname = os.path.join(fdir, fname)
        df = pd.read_csv(fname)
        norad_list = df['NORAD_CAT_ID'].tolist()

        # Loop over objects and retrieve TLE data
        for obj_id in obj_id_list:
            if obj_id in norad_list:

                # Retrieve object name and TLE data
                ind = norad_list.index(obj_id)
                name = df.at[ind, 'OBJECT_NAME']
                line1 = df.at[ind, 'TLE_LINE1']
                line2 = df.at[ind, 'TLE_LINE2']
                
                # Compute UTC time
                UTC = tletime2datetime(line1)
                
                # If first occurence of this object, initialize output
                if obj_id not in tle_dict:
                    tle_dict[obj_id] = {}
                    tle_dict[obj_id]['name_list'] = [name]
                    tle_dict[obj_id]['UTC_list'] = [UTC]
                    tle_dict[obj_id]['line1_list'] = [line1]
                    tle_dict[obj_id]['line2_list'] = [line2]
                    
                # Otherwise, check if different from previous entry
                # Only add if different
                else:
                    if ((name != tle_dict[obj_id]['name_list'][-1]) or 
                        (line1 != tle_dict[obj_id]['line1_list'][-1]) or 
                        (line2 != tle_dict[obj_id]['line2_list'][-1])):

                        # Append to output
                        tle_dict[obj_id]['name_list'].append(name)
                        tle_dict[obj_id]['UTC_list'].append(UTC)
                        tle_dict[obj_id]['line1_list'].append(line1)
                        tle_dict[obj_id]['line2_list'].append(line2)                
        
    return tle_dict


def compute_tle_allstate(tle_dict):
    '''
    This function computes a dictionary of state vectors at common times for
    all objects in the input TLE dictionary.
    
    Parameters
    ------
    tle_dict : dictionary
        indexed by object ID, each item has two lists of strings for each line
        as well as object name and UTC times
        
    Returns
    ------
    output : dictionary
        indexed by UTC time, each item has a list of object NORAD IDs, names,
        and pos/vel vectors in GCRF at that time
    
    '''
    
    # Initialize output
    output = {}
    
    # Get unique list of UTC times in order
    UTC_list = []
    for obj_id in tle_dict:
        UTC_list.extend(tle_dict[obj_id]['UTC_list'])
    UTC_list = sorted(list(set(UTC_list)))
    
    # For each time in list, propagate all objects with a TLE at or before that
    # time to current UTC
    for UTC in UTC_list:
        
        print(UTC)
        print('Index: ', UTC_list.index(UTC), ' of ', len(UTC_list), '\n')
        
        # Create reduced obj_id_list with only objects that exist at this time
        obj_id_red = []
        for obj_id in tle_dict:
            if tle_dict[obj_id]['UTC_list'][0] <= UTC:
                obj_id_red.append(obj_id)
                
        # Propagate objects to common time
        state = propagate_TLE(obj_id_red, [UTC], tle_dict)
    
        # Store output
        output[UTC] = {}
        output[UTC]['obj_id_list'] = obj_id_red
        output[UTC]['name_list'] = []
        output[UTC]['r_GCRF'] = []
        output[UTC]['v_GCRF'] = []
        
        for obj_id in obj_id_red:
            ind = [ii for ii in range(len(tle_dict[obj_id]['UTC_list'])) if tle_dict[obj_id]['UTC_list'][ii] <= UTC][-1]
            
            output[UTC]['name_list'].append(tle_dict[obj_id]['name_list'][ind])
            output[UTC]['r_GCRF'].append(state[obj_id]['r_GCRF'][0])
            output[UTC]['v_GCRF'].append(state[obj_id]['v_GCRF'][0])    
        

    return output


def tletime2datetime(line1):
    '''
    This function computes a UTC datetime object from the TLE line1 input year,
    day of year, and fractional day.

    Parameters
    ------
    line1 : string
        first line of TLE, contains day of year and fractional day

    Returns
    ------
    UTC : datetime object
        UTC datetime object

    Reference
    ------
    https://celestrak.com/columns/v04n03/#FAQ03

    While talking about the epoch, this is perhaps a good place to answer the
    other time-related questions. First, how is the epoch time format
    interpreted? This question is best answered by using an example. An epoch
    of 98001.00000000 corresponds to 0000 UT on 1998 January 01—in other words,
    midnight between 1997 December 31 and 1998 January 01. An epoch of
    98000.00000000 would actually correspond to the beginning of
    1997 December 31—strange as that might seem. Note that the epoch day starts
    at UT midnight (not noon) and that all times are measured mean solar rather
    than sidereal time units (the answer to our third question).

    '''

    # Get 2 digit year and day of year
    year2 = line1[18:20]
    doy = float(line1[20:32])

    # Compute century and add to year
    if int(year2) < 50.:
        year = int('20' + year2)
    else:
        year = int('19' + year2)

    # Need to subtract 1 from day of year to add to this base datetime
    # In TLE definition doy = 001.000 for Jan 1 Midnight UTC
    base = datetime(year, 1, 1, 0, 0, 0)
    UTC = base + timedelta(days=(doy-1.))

    # Compute day of year to check
    doy = UTC.timetuple().tm_yday

    return UTC


def launch2tle(obj_id_list, launch_elem_dict):
    '''
    This function converts from commonly used launch elements to TLE format.

    Parameters
    ------
    obj_id_list : list
        object NORAD IDs (int)
    launch_elem_dict : dictionary
        dictionary of dictionaries containing launch elements, indexed by
        object ID
        each entry contains rp, ra, i, RAAN, w, M, UTC datetime

    Returns
    ------
    tle_dict : dictionary
        Two Line Element information, indexed by object ID

    '''

    # Initialize output
    tle_dict = {}
    tle_list = []

    # Loop over objects
    for obj_id in obj_id_list:

        # Retrieve launch elements for this object
        launch_elem = launch_elem_dict[obj_id]
        ra = launch_elem['ra']
        rp = launch_elem['rp']
        i = launch_elem['i']
        RAAN = launch_elem['RAAN']
        w = launch_elem['w']
        M = launch_elem['M']
        UTC = launch_elem['UTC']

        # Compute mean motion in rev/day
        a = (ra + rp)/2.
        n = np.sqrt(GME/a**3.)
        n *= 86400./(2.*pi)

        # Compute eccentricity
        e = 1. - rp/a

        # Compute GCRF position and velocity
        x_in = [a,e,i,RAAN,w,M]
        x_out = element_conversion(x_in, 0, 1)
        r_GCRF = np.reshape(x_out[0:3], (3,1))
        v_GCRF = np.reshape(x_out[3:6], (3,1))

        # Compute TLE data for this object
        line1, line2 = gcrf2tle(obj_id, r_GCRF, v_GCRF, UTC)

        # Add to dictionary
        tle_dict[obj_id] = {}
        tle_dict[obj_id]['UTC_list'] = [UTC]
        tle_dict[obj_id]['line1_list'] = [line1]
        tle_dict[obj_id]['line2_list'] = [line2]

        # Generate dataframe output
        linelist = [obj_id,line1,line2]
        tle_list.append(linelist)

    tle_df = pd.DataFrame(tle_list, columns=['norad','line1','line2'])

    return tle_dict, tle_df


def kep2tle(obj_id_list, kep_dict):
    '''
    This function converts from Keplerian orbital elements to TLE format.

    Parameters
    ------
    obj_id_list : list
        object NORAD IDs (int)
    kep_dict : dictionary
        dictionary of dictionaries containing launch elements, indexed by
        object ID
        each entry contains a, e, i, RAAN, w, M, UTC datetime

    Returns
    ------
    tle_dict : dictionary
        indexed by object ID, each item has two lists of strings for each line
    tle_df : pandas dataframe
        norad, tle line1, tle line2

    '''

    # Initialize output
    tle_dict = {}
    tle_list = []

    # Loop over objects
    for obj_id in obj_id_list:

        # Retrieve launch elements for this object
        kep_elem = kep_dict[obj_id]
        a = kep_elem['a']
        e = kep_elem['e']
        i = kep_elem['i']
        RAAN = kep_elem['RAAN']
        w = kep_elem['w']
        M = kep_elem['M']
        UTC = kep_elem['UTC']

        # Compute GCRF position/velocity
        x_in = [a,e,i,RAAN,w,M]
        x_out = element_conversion(x_in, 0, 1)
        r_GCRF = np.reshape(x_out[0:3], (3,1))
        v_GCRF = np.reshape(x_out[3:6], (3,1))

        # Compute TLE data for this object
        line1, line2 = gcrf2tle(obj_id, r_GCRF, v_GCRF, UTC)

        # Add to dictionary
        tle_dict[obj_id] = {}
        tle_dict[obj_id]['UTC_list'] = [UTC]
        tle_dict[obj_id]['line1_list'] = [line1]
        tle_dict[obj_id]['line2_list'] = [line2]

        # Generate dataframe output
        linelist = [obj_id,line1,line2]
        tle_list.append(linelist)

    tle_df = pd.DataFrame(tle_list, columns=['norad','line1','line2'])

    return tle_dict, tle_df


def launchecef2tle(obj_id_list, ecef_dict, offline_flag=False):
    '''
    This function converts from ECEF position and velocity to TLE format.

    Parameters
    ------
    obj_id_list : list
        object NORAD IDs (int)
    ecef_dict : dictionary
        dictionary of dictionaries containing launch coordinates, indexed by
        object ID
        each entry contains r_ITRF, v_ITRF, UTC datetime
    offline_flag : boolean, optional
        flag to determine whether to retrieve EOP data from internet or from
        a locally saved file (default = False)

    Returns
    ------
    tle_dict : dictionary
        indexed by object ID, each item has two lists of strings for each line
    tle_df : pandas dataframe
        norad, tle line1, tle line2

    '''

     # Initialize output
    tle_dict = {}
    tle_list = []

    # Retrieve latest EOP data from celestrak.com
    eop_alldata = get_celestrak_eop_alldata(offline_flag)

    # Retrieve IAU Nutation data from file
    IAU1980nut = get_nutation_data()

    # Loop over objects
    for obj_id in obj_id_list:

        # Retrieve launch coordinates for this object
        r_ITRF = ecef_dict[obj_id]['r_ITRF']
        v_ITRF = ecef_dict[obj_id]['v_ITRF']
        UTC = ecef_dict[obj_id]['UTC']

        # Get EOP data for this time
        EOP_data = get_eop_data(eop_alldata, UTC)

        # Convert ITRF to GCRF
        r_GCRF, v_GCRF = itrf2gcrf(r_ITRF, v_ITRF, UTC, EOP_data)

        # Compute TLE data for this object
        line1, line2 = gcrf2tle(obj_id, r_GCRF, v_GCRF, UTC, EOP_data,
                                    IAU1980nut)

        # Add to dictionary
        tle_dict[obj_id] = {}
        tle_dict[obj_id]['UTC_list'] = [UTC]
        tle_dict[obj_id]['line1_list'] = [line1]
        tle_dict[obj_id]['line2_list'] = [line2]

        # Generate dataframe output
        linelist = [obj_id,line1,line2]
        tle_list.append(linelist)

    tle_df = pd.DataFrame(tle_list, columns=['norad','line1','line2'])

    return tle_dict, tle_df


def gcrf2tle(obj_id, r_GCRF, v_GCRF, UTC, EOP_data=[], IAU1980nut=[],
             offline_flag=False):
    '''
    This function generates Two Line Element (TLE) data in proper format given
    input position and velocity in ECI (GCRF) coordinates.

    Parameters
    ------
    obj_id : int
        NORAD ID of object
    r_GCRF : 3x1 numpy array
        position in GCRF [km]
    v_GCRF : 3x1 numpy array
        velocity in GCRF [km/s]
    UTC : datetime object
        epoch time of pos/vel state and TLE in UTC
    EOP_data : list, optional
        Earth orientation parameters, if empty will download from celestrak
        (default=[])
    IAU1980nut : dataframe, optional
        nutation parameters, if empty will load from file (default=[])
    offline_flag : boolean, optional
        flag to indicate internet access, if True will load data from local
        files (default=False)

    Returns
    ------
    line1 : string
        first line of TLE
    line2 : string
        second line of TLE
    '''

    # Retrieve latest EOP data from celestrak.com, if needed
    if len(EOP_data) == 0:

        eop_alldata = get_celestrak_eop_alldata(offline_flag)
        EOP_data = get_eop_data(eop_alldata, UTC)

    # Retrieve IAU Nutation data from file, if needed
    if len(IAU1980nut) == 0:
        IAU1980nut = get_nutation_data()

    # Convert to TEME, recompute osculating elements
    r_TEME, v_TEME = gcrf2teme(r_GCRF, v_GCRF, UTC, IAU1980nut, EOP_data)
    x_in = np.concatenate((r_TEME, v_TEME), axis=0)
    osc_elem = element_conversion(x_in, 1, 0)

    print(osc_elem)

    # Convert to mean elements
    # TODO currently it appears osculating elements gives more accurate result
    # Need further investigation of proper computation of TLEs.
    # Temporary solution, just use osculating elements instead of mean elements
    mean_elem = list(osc_elem.flatten())

    # Retrieve elements
    a = float(mean_elem[0])
    e = float(mean_elem[1])
    i = float(mean_elem[2])
    RAAN = float(mean_elem[3])
    w = float(mean_elem[4])
    M = float(mean_elem[5])

    e = '{0:.10f}'.format(e)

    # Compute mean motion in rev/day
    n = np.sqrt(GME/a**3.)
    n *= 86400./(2.*pi)

    # Compute launch year and day of year
    year2 = str(UTC.year)[2:4]
    doy = UTC.timetuple().tm_yday
    dfrac = UTC.hour/24. + UTC.minute/1440. + \
        (UTC.second + UTC.microsecond/1e6)/86400.
    dfrac = '{0:.15f}'.format(dfrac)

    # Format for output
    line1 = '1 ' + str(obj_id) + 'U ' + year2 + '001A   ' + year2 + \
        str(doy).zfill(3) + '.' + str(dfrac)[2:10] + \
        '  .00000000  00000-0  00000-0 0    10'

    line2 = '2 ' + str(obj_id) + ' ' + '{:8.4f}'.format(i) + ' ' + \
        '{:8.4f}'.format(RAAN) + ' ' + e[2:9] + ' ' + \
        '{:8.4f}'.format(w) + ' ' + '{:8.4f}'.format(M) + ' ' + \
        '{:11.8f}'.format(n) + '    10'

    return line1, line2


def plot_tle_radec(tle_dict, UTC_list=[], sensor_list=[], display_flag=False,
                   offline_flag=False):
    '''
    This function propagates a set of TLEs to a common time and plots object
    locations in measurement space.

    Parameters
    ------
    tle_dict : dictionary
        Two Line Element information, indexed by object ID

    '''

    obj_id_list = sorted(tle_dict.keys())

    if len(UTC_list) == 0:
        obj_id = obj_id_list[0]
        line1 = tle_dict[obj_id]['line1_list'][0]
        UTC = tletime2datetime(line1)
        UTC_list = [UTC]

    output_state = propagate_TLE(obj_id_list, UTC_list, tle_dict)

    ra_array = np.zeros((len(obj_id_list), len(UTC_list)))
    dec_array = np.zeros((len(obj_id_list), len(UTC_list)))
    ii = 0
    for obj_id in obj_id_list:

        r_GCRF_list = output_state[obj_id]['r_GCRF']
        jj = 0
        for r_GCRF in r_GCRF_list:
            x = float(r_GCRF[0])
            y = float(r_GCRF[1])
            z = float(r_GCRF[2])
            r = np.linalg.norm(r_GCRF)

            ra_array[ii,jj] = atan2(y,x)*180/pi
            dec_array[ii,jj] = asin(z/r)*180/pi

            jj += 1

        ii += 1


    jj = 0
    for UTC in UTC_list:

        plt.figure()

        plt.scatter(ra_array[:,jj], dec_array[:,jj], marker='o', s=50,
                    c=np.linspace(0,1,len(obj_id_list)),
                    cmap=plt.get_cmap('nipy_spectral'))

        for label, x, y in zip(obj_id_list, ra_array[:,jj], dec_array[:,jj]):
            plt.annotate(
            label,
            xy=(x, y), xytext=(-20, 20),
            textcoords='offset points', ha='right', va='bottom',
            bbox=dict(boxstyle='round,pad=0.5', fc='yellow', alpha=0.5),
            arrowprops=dict(arrowstyle = '->', connectionstyle='arc3,rad=0'))

        plt.xlabel('Geocentric Right Ascension [deg]')
        plt.ylabel('Geocentric Declination [deg]')
        plt.title('TLE Measurement Space ' + UTC.strftime("%Y-%m-%d %H:%M:%S"))

        plt.xlim([-180, 180])
        plt.ylim([-90, 90])

        jj += 1

    # If sensor location specified, compute and plot topocentric coordinates
    if len(sensor_list) > 0:

        # Retrieve latest EOP data from celestrak.com
        eop_alldata = get_celestrak_eop_alldata(offline_flag)

        # Retrive sensor parameters and loop over sensors
        sensor_dict = define_sensors(sensor_list)
        for sensor_id in sensor_list:
            sensor = sensor_dict[sensor_id]
            latlonht = sensor['geodetic_latlonht']
            lat = latlonht[0]
            lon = latlonht[1]
            ht = latlonht[2]
            sensor_ecef = latlonht2ecef(lat, lon, ht)

            center = [85.82990416666667, 5.990788888888889]
            FOV_hlim = [lim*180/pi for lim in sensor['FOV_hlim']]
            FOV_vlim = [lim*180/pi for lim in sensor['FOV_vlim']]
            FOVh = [center[0] + FOV_hlim[0], center[0] + FOV_hlim[1]]
            FOVv = [center[1] + FOV_vlim[0], center[1] + FOV_vlim[1]]

            topo_ra_array = np.zeros((len(obj_id_list), len(UTC_list)))
            topo_dec_array = np.zeros((len(obj_id_list), len(UTC_list)))
            ii = 0
            for obj_id in obj_id_list:

                r_GCRF_list = output_state[obj_id]['r_GCRF']

                jj = 0
                for r_GCRF in r_GCRF_list:
                    x = float(r_GCRF[0])
                    y = float(r_GCRF[1])
                    z = float(r_GCRF[2])
                    r = np.linalg.norm(r_GCRF)

                    UTC = UTC_list[jj]
                    EOP_data = get_eop_data(eop_alldata, UTC)
                    sensor_eci, dum = itrf2gcrf(sensor_ecef, np.zeros((3,1)),
                                                UTC, EOP_data)

                    xs = float(sensor_eci[0])
                    ys = float(sensor_eci[1])
                    zs = float(sensor_eci[2])
                    rg = np.linalg.norm(r_GCRF - sensor_eci)

                    topo_ra_array[ii,jj] = atan2((y-ys),(x-xs))*180/pi
                    topo_dec_array[ii,jj] = asin((z-zs)/rg)*180/pi

                    print(obj_id)
                    print(topo_ra_array)
                    print(topo_dec_array)

                    jj += 1

                ii += 1

            kk = 0
            for UTC in UTC_list:
                plt.figure()

                plt.plot(FOVh, [FOVv[0], FOVv[0]], 'k--', lw=2)
                plt.plot(FOVh, [FOVv[1], FOVv[1]], 'k--', lw=2)
                plt.plot([FOVh[0], FOVh[0]], FOVv, 'k--', lw=2)
                plt.plot([FOVh[1], FOVh[1]], FOVv, 'k--', lw=2)

                plt.scatter(topo_ra_array[:,kk], topo_dec_array[:,kk], marker='o', s=50,
                            c=np.linspace(0,1,len(obj_id_list)),
                            cmap=plt.get_cmap('nipy_spectral'))

                for label, x, y in zip(obj_id_list, topo_ra_array[:,kk], topo_dec_array[:,kk]):

                    if label == 39613 or label == 40267:
                        xytext1 = (0, -30)
                    else:
                        xytext1 = (-20, 20)

                    plt.annotate(
                    label,
                    xy=(x, y), xytext=xytext1,
                    textcoords='offset points', ha='right', va='bottom',
                    bbox=dict(boxstyle='round,pad=0.5', fc='yellow', alpha=0.5),
                    arrowprops=dict(arrowstyle = '->', connectionstyle='arc3,rad=0'))

                plt.xlabel('Topocentric Right Ascension [deg]')
                plt.ylabel('Topocentric Declination [deg]')
                plt.title('TLE Measurement Space (' + sensor_id + ') ' + UTC.strftime("%Y-%m-%d %H:%M:%S"))

                plt.xlim([-180, 180])
                plt.ylim([-90, 90])

                kk += 1

    if display_flag:
        plt.show()

    return


def plot_all_tle_common_time(obj_id_list, UTC_list, tle_dict={}):
    '''
    This function retrieves all TLEs for desired objects within the window
    specified by UTC_list. It finds the object with the most TLEs during the
    window and propagates all other TLEs to each epoch for that object, then
    plots them together in measurement space.

    Parameters
    ------
    obj_id_list : list
        object NORAD IDs, int
    UTC_list : list
        2 element list giving start and end times as UTC datetime objects

    '''

    # Retrieve all TLEs in window
    if len(tle_dict) == 0:
        tle_dict, tle_df = get_spacetrack_tle_data(obj_id_list, UTC_list)

    print(tle_dict)

    # Find object with most TLE entries
    nmax = 0
    for obj_id in obj_id_list:
        line1_list = tle_dict[obj_id]['line1_list']
        ntle = len(line1_list)
        if ntle > nmax:
            nmax = ntle
            plot_obj = obj_id

    print('plot obj', plot_obj)
    print('nmax', nmax)

    # Plot all TLEs at all times
    line1_list = tle_dict[plot_obj]['line1_list']
    for line1 in line1_list:
        UTC = tletime2datetime(line1)
        print(UTC)
        plot_tle_radec(tle_dict, UTC_list=[UTC])


    plt.show()

    return


def find_closest_tle_epoch(line1_list, line2_list, UTC):
    '''
    This function finds the TLE with the epoch closest to the given UTC time.

    Parameters
    ------
    line1_list : list
        list of TLE line1 strings
    line2_list : list
        list of TLE line2 strings
    UTC : datetime object
        UTC time for which closest TLE is desired

    Returns
    ------
    line1 : string
        TLE line1 with epoch closest to UTC
    line2 : string
        TLE line2 with epoch closest to UTC

    '''

    minimum = 1e12
    for ii in range(len(line1_list)):
        line1 = line1_list[ii]
        tle_epoch = tletime2datetime(line1)
        dt_sec = abs((UTC - tle_epoch).total_seconds())
        if dt_sec < minimum:
            ind = ii
            minimum = dt_sec

    line1 = line1_list[ind]
    line2 = line2_list[ind]

    return line1, line2


def propagate_TLE(obj_id_list, UTC_list, tle_dict={}, offline_flag=False,
                  username='', password=''):
    '''
    This function retrieves TLE data for the objects in the input list from
    space-track.org and propagates them to the times given in UTC_list.  The
    output positions and velocities are provided in both the TLE True Equator
    Mean Equinox (TEME) frame and the inertial GCRF frame.

    Parameters
    ------
    obj_id_list : list
        object NORAD IDs
    UTC_list : list
        datetime objects in UTC
    offline_flag : boolean, optional
        flag to determine whether to retrieve EOP data from internet or from
        a locally saved file (default = False)
    username : string, optional
        space-track.org username (code will prompt for input if not supplied)
    password : string, optional
        space-track.org password (code will prompt for input if not supplied)

    Returns
    ------
    output_state : dictionary
        indexed by object ID, contains lists for UTC times, and object
        position/velocity in TEME and GCRF

    '''

    # If no TLE information is provided, retrieve from sources as needed
    if len(tle_dict) == 0:

        # Retrieve latest TLE data from space-track.org
        tle_dict, tle_df = \
            get_spacetrack_tle_data(obj_id_list, username, password)

        # Retreive TLE data from database


    # Retrieve latest EOP data from celestrak.com
    eop_alldata = get_celestrak_eop_alldata(offline_flag)

    # Retrieve IAU Nutation data from file
    IAU1980_nutation = get_nutation_data()

    # Loop over objects
    output_state = {}
    for obj_id in obj_id_list:

        line1_list = tle_dict[obj_id]['line1_list']
        line2_list = tle_dict[obj_id]['line2_list']

        output_state[obj_id] = {}
        output_state[obj_id]['UTC'] = []
        output_state[obj_id]['r_GCRF'] = []
        output_state[obj_id]['v_GCRF'] = []
        output_state[obj_id]['r_TEME'] = []
        output_state[obj_id]['v_TEME'] = []

        # Loop over times
        for UTC in UTC_list:

            # Find the closest TLE by epoch
            line1, line2 = find_closest_tle_epoch(line1_list, line2_list, UTC)

            # Propagate TLE using SGP4
            satellite = twoline2rv(line1, line2, wgs84)
            r_TEME, v_TEME = satellite.propagate(UTC.year, UTC.month, UTC.day,
                                                 UTC.hour, UTC.minute,
                                                 UTC.second +
                                                 (UTC.microsecond/1e6))

            r_TEME = np.reshape(r_TEME, (3,1))
            v_TEME = np.reshape(v_TEME, (3,1))

            # Get EOP data for this time
            EOP_data = get_eop_data(eop_alldata, UTC)

            # Convert from TEME to GCRF (ECI)
            r_GCRF, v_GCRF = teme2gcrf(r_TEME, v_TEME, UTC, IAU1980_nutation,
                                       EOP_data)


            # Store output
            output_state[obj_id]['UTC'].append(UTC)
            output_state[obj_id]['r_GCRF'].append(r_GCRF)
            output_state[obj_id]['v_GCRF'].append(v_GCRF)
            output_state[obj_id]['r_TEME'].append(r_TEME)
            output_state[obj_id]['v_TEME'].append(v_TEME)


    return output_state

def get_planet_ephem():
    '''
    This function retrieves 'planet_mc.tle' and 'planet.states' and
    'jspoc_matches.txt' from http://ephemerides.planet-labs.com/.

    Returns
    ------
    saves 3 output files:
    YYYMMDD-HHMMSS_planet_mc.tle
    YYYMMDD-HHMMSS_planet.states
    YYYMMDD-HHMMSS_jspoc_matches.txt
    '''
    url_list = ['http://ephemerides.planet-labs.com/planet_mc.tle','http://ephemerides.planet-labs.com/planet.states','http://ephemerides.planet-labs.com/jspoc_matches.txt']

    for url in url_list:
        response = requests.get(url, allow_redirects=True)
        filename = datetime.now().strftime("%Y%m%d-%H%M%S")+'_'+url.split(sep='/')[-1]
        open(filename, 'wb').write(response.content)



###############################################################################
# Stand-alone execution
###############################################################################

if __name__ == '__main__' :


#    obj_id_list = [2639, 20777, 28544, 29495, 40146, 42816]
#    UTC_list = [datetime(2018, 4, 20, 0, 0, 0),
#                 datetime(2018, 4, 21, 0, 0, 0)]

#    obj_id_list = [40940, 39613, 36287, 39487, 40267, 41836]
#    UTC_list = [datetime(2018, 1, 16, 12, 43, 20)]
#    sensor_list = ['RMIT ROO']
<<<<<<< HEAD
#
#
    obj_id_list = [43013, 43014, 43015, 43016]
    UTC_list = [datetime(2017, 11, 18, 0, 0, 0),
                datetime(2017, 11, 25, 0, 0, 0)]

#
=======
#    
#    
    obj_id_list = [37158]
    UTC_list = [datetime(2018, 10, 29, 0, 0, 0)]
    
#    
>>>>>>> fbba025f
#    print(output_state)

    plt.close('all')

    tle_dict, tle_df = get_spacetrack_tle_data(obj_id_list, UTC_list)
    print(tle_dict)
#
<<<<<<< HEAD
#    UTC_list = [datetime(2018, 4, 20, 8, 0, 0)]
#
#    output_state = propagate_TLE(obj_id_list, UTC_list, tle_dict)
#
#    for obj_id in obj_id_list:
#        r_GCRF = output_state[obj_id]['r_GCRF'][0]
#        v_GCRF = output_state[obj_id]['v_GCRF'][0]
#        x_in = np.concatenate((r_GCRF, v_GCRF), axis=0)
#        print(obj_id)
#        print(x_in)
#        elem = element_conversion(x_in, 1, 0)
#        print(elem)



=======
    GPS_time = datetime(2018, 10, 29, 9, 50, 0)
    UTC0 = GPS_time - timedelta(seconds=18.)
    UTC_list = [UTC0]
    
    output_state = propagate_TLE(obj_id_list, UTC_list, tle_dict, offline_flag=True)
    
    for obj_id in obj_id_list:
        r_GCRF = output_state[obj_id]['r_GCRF'][0]
        v_GCRF = output_state[obj_id]['v_GCRF'][0]
        x_in = np.concatenate((r_GCRF, v_GCRF), axis=0)
        print(obj_id)
        print(x_in)
        elem = element_conversion(x_in, 1, 0)
        print(elem)
    
    pos_ecef = np.reshape([-27379.521717,  31685.387589,  10200.667234], (3,1))
    vel_ecef = np.zeros((3,1))
    
    
    # Comparison
    eop_alldata = get_celestrak_eop_alldata(offline_flag=True)
    EOP_data = get_eop_data(eop_alldata, UTC0)
    
    r_GCRF_sp3, vdum = itrf2gcrf(pos_ecef, vel_ecef, UTC0, EOP_data)
    
    print(r_GCRF_sp3)
    print(r_GCRF_sp3 - r_GCRF)
    print(np.linalg.norm(r_GCRF_sp3 - r_GCRF))
    
    
>>>>>>> fbba025f
#    plot_tle_radec(tle_dict, UTC_list, sensor_list, display_flag=True)

#    plot_all_tle_common_time(obj_id_list, UTC_list)
<|MERGE_RESOLUTION|>--- conflicted
+++ resolved
@@ -1,1136 +1,1108 @@
-import numpy as np
-from math import pi, asin, atan2
-import requests
-import getpass
-from datetime import datetime, timedelta
-import sys
-import os
-import matplotlib.pyplot as plt
-import pandas as pd
-import json
-
-sys.path.append('../')
-
-from sensors.sensors import define_sensors
-from utilities.eop_functions import get_celestrak_eop_alldata
-from utilities.eop_functions import get_nutation_data
-from utilities.eop_functions import get_eop_data
-from utilities.coordinate_systems import teme2gcrf
-from utilities.coordinate_systems import gcrf2teme
-from utilities.coordinate_systems import gcrf2itrf
-from utilities.coordinate_systems import itrf2gcrf
-from utilities.coordinate_systems import latlonht2ecef
-from utilities.astrodynamics import element_conversion
-from utilities.constants import GME
-
-from sgp4.io import twoline2rv
-from sgp4.earth_gravity import wgs84
-
-
-###############################################################################
-#
-# This file contains functions to retrieve and propagate TLEs and convert
-# position coordinates to the intertial GCRF frame.
-#
-###############################################################################
-
-
-def get_spacetrack_tle_data(obj_id_list = [], UTC_list = [], username='',
-                            password=''):
-    '''
-    This function retrieves the two-line element (TLE) data for objects
-    in the input list from space-track.org.
-
-    Parameters
-    ------
-    obj_id_list : list, optional
-        object NORAD IDs (int)
-        - if empty code will retrieve latest available for entire catalog
-    UTC_list : list, optional
-        UTC datetime objects to specify desired times for TLEs to retrieve
-        - if empty code will retrieve latest available
-        - if 1 entry, code will retrieve all TLEs in the following 1 day window
-        - if 2 entries, code will retrieve all TLEs between first and second time
-          (default = empty)
-    username : string, optional
-        space-track.org username (code will prompt for input if not supplied)
-    password : string, optional
-        space-track.org password (code will prompt for input if not supplied)
-
-    Returns
-    ------
-    tle_dict : dictionary
-        indexed by object ID, each item has two lists of strings for each line
-    tle_df : pandas dataframe
-        norad, tle line1, tle line2
-    '''
-
-    if len(username) == 0:
-        username = input('space-track username: ')
-    if len(password) == 0:
-        password = getpass.getpass('space-track password: ')
-
-    if len(obj_id_list) >= 1:
-        myString = ",".join(map(str, obj_id_list))
-
-        # If only one time is given, add 1 day increment to produce window
-        if len(UTC_list) ==  1:
-            UTC_list.append(UTC_list[0] + timedelta(days=1.))
-
-        # If times are specified, retrieve from window
-        if len(UTC_list) == 2:
-            UTC0 = UTC_list[0].strftime('%Y-%m-%d')
-            UTC1 = UTC_list[1].strftime('%Y-%m-%d')
-            pageData = ('//www.space-track.org/basicspacedata/query/class/tle/'
-                        'EPOCH/' + UTC0 + '--' + UTC1 + '/NORAD_CAT_ID/' +
-                        myString + '/orderby/TLE_LINE1 ASC/format/tle')
-
-        # Otherwise, get latest available
-        else:
-            pageData = ('//www.space-track.org/basicspacedata/query/class/'
-                        'tle_latest/ORDINAL/1/NORAD_CAT_ID/' + myString +
-                        '/orderby/TLE_LINE1 ASC/format/tle')
-    else:
-        pageData = '//www.space-track.org/basicspacedata/query/class/tle_latest/ORDINAL/1/EPOCH/%3Enow-30/orderby/NORAD_CAT_ID/format/tle'
-
-    ST_URL='https://www.space-track.org'
-
-    with requests.Session() as s:
-        s.post(ST_URL+"/ajaxauth/login", json={'identity':username, 'password':password})
-        r = s.get('https:' + pageData)
-        if r.status_code != requests.codes.ok:
-            print("Error: Page data request failed.")
-
-    # Parse response and form output
-    tle_dict = {}
-    tle_list = []
-    nchar = 69
-    nskip = 2
-    ntle = int(round(len(r.text)/142.))
-    for ii in range(ntle):
-
-        line1_start = ii*2*(nchar+nskip)
-        line1_stop = ii*2*(nchar+nskip) + nchar
-        line2_start = ii*2*(nchar+nskip) + nchar + nskip
-        line2_stop = ii*2*(nchar+nskip) + 2*nchar + nskip
-        line1 = r.text[line1_start:line1_stop]
-        line2 = r.text[line2_start:line2_stop]
-        UTC = tletime2datetime(line1)
-
-        obj_id = int(line1[2:7])
-
-        if obj_id not in tle_dict:
-            tle_dict[obj_id] = {}
-            tle_dict[obj_id]['UTC_list'] = []
-            tle_dict[obj_id]['line1_list'] = []
-            tle_dict[obj_id]['line2_list'] = []
-
-        tle_dict[obj_id]['UTC_list'].append(UTC)
-        tle_dict[obj_id]['line1_list'].append(line1)
-        tle_dict[obj_id]['line2_list'].append(line2)
-
-        linelist = [obj_id,line1,line2,UTC]
-        tle_list.append(linelist)
-
-    tle_df = pd.DataFrame(tle_list, columns=['norad','line1','line2','utc'])
-
-    return tle_dict, tle_df
-
-
-def get_tle_range(username='', password='', start_norad='', stop_norad=''):
-    '''
-    This function retrieves the "tle_latest" Class from space-track.org for
-    objects defined by a norad range.
-
-    Parameters
-    ------
-    username : string, optional
-        space-track.org username (code will prompt for input if not supplied)
-    password : string, optional
-        space-track.org password (code will prompt for input if not supplied)
-    start_norad, stop_norad: used to define the range of NORAD IDs to query
-
-    Returns
-    ------
-    tle_df : pandas dataframe
-        APOGEE,ARG_OF_PERICENTER,BSTAR, CLASSIFICATION_TYPE, COMMENT,
-        ECCENTRICITY, ELEMENT_SET_NO, EPHEMERIS_TYPE, EPOCH, EPOCH_MICROSECONDS,
-        E, INCLINATION,	INTLDES, MEAN_ANOMALY, MEAN_MOTION, MEAN_MOTION_DDOT,
-        MEAN_MOTION_DOT, NORAD_CAT_ID, OBJECT_ID, OBJECT_NAME, OBJECT_NUMBER,
-        ,OBJECT_TYPE, ORDINAL, ORIGINATOR, PERIGEE, PERIOD, RA_OF_ASC_NODE,
-        REV_AT_EPOCH, SEMIMAJOR_AXIS,	TLE_LINE0, TLE_LINE1, TLE_LINE2
-    '''
-    if len(username) == 0:
-            username = input('space-track username: ')
-    if len(password) == 0:
-            password = getpass.getpass('space-track password: ')
-    url = 'https://www.space-track.org/basicspacedata/query/class/tle_latest/ORDINAL/1/NORAD_CAT_ID/' + start_norad +'--' + stop_norad +'/orderby/NORAD_CAT_ID%20asc/emptyresult/show'
-    login_url ='https://www.space-track.org'
-    with requests.Session() as s:
-            s.post(login_url+"/ajaxauth/login", json={'identity':username, 'password':password})
-            response = s.get(url)
-            response_dict = json.loads(response.text)
-            if response.status_code != requests.codes.ok:
-                print("Error: Page data request failed.")
-            tle_df = pd.DataFrame(response_dict)
-            return tle_df
-
-
-def tledict2dataframe(tle_dict):
-    '''
-    This function computes a pandas dataframe with TLE data given an input
-    dictionary with TLE data.
-
-    Parameters
-    ------
-    tle_dict : dictionary
-        indexed by object ID, each item has two lists of strings for each line
-
-    Returns
-    ------
-    tle_df : pandas dataframe
-        norad, tle line1, tle line2
-
-    '''
-
-    tle_list = []
-    for obj_id in tle_dict:
-        for ii in range(len(tle_dict[obj_id]['line1_list'])):
-            line1 = tle_dict[obj_id]['line1_list'][ii]
-            line2 = tle_dict[obj_id]['line2_list'][ii]
-            linelist = [obj_id, line1, line2]
-            tle_list.append(linelist)
-
-    tle_df = pd.DataFrame(tle_list, columns=['norad','line1','line2'])
-
-    return tle_df
-
-
-def csvstack2tledict(fdir, obj_id_list):
-    '''
-    This function computes a dictionary of unique TLE information given a 
-    stack of CSV files in a directory. The function assumes the directory
-    contains only CSV files with TLE data.
-    
-    Parameters
-    ------
-    fdir : string
-        file directory containing CSV files
-    obj_id_list : list
-        NORAD IDs (int) of objects to collect TLE data
-    
-    Returns
-    ------
-    tle_dict : dictionary
-        indexed by object ID, each item has two lists of strings for each line
-        as well as object name and UTC times
-    
-    '''
-    
-    # Initialize output
-    tle_dict = {}
-    
-    # Loop over each file in directory
-    for fname in os.listdir(fdir):
-        
-        fname = os.path.join(fdir, fname)
-        df = pd.read_csv(fname)
-        norad_list = df['NORAD_CAT_ID'].tolist()
-
-        # Loop over objects and retrieve TLE data
-        for obj_id in obj_id_list:
-            if obj_id in norad_list:
-
-                # Retrieve object name and TLE data
-                ind = norad_list.index(obj_id)
-                name = df.at[ind, 'OBJECT_NAME']
-                line1 = df.at[ind, 'TLE_LINE1']
-                line2 = df.at[ind, 'TLE_LINE2']
-                
-                # Compute UTC time
-                UTC = tletime2datetime(line1)
-                
-                # If first occurence of this object, initialize output
-                if obj_id not in tle_dict:
-                    tle_dict[obj_id] = {}
-                    tle_dict[obj_id]['name_list'] = [name]
-                    tle_dict[obj_id]['UTC_list'] = [UTC]
-                    tle_dict[obj_id]['line1_list'] = [line1]
-                    tle_dict[obj_id]['line2_list'] = [line2]
-                    
-                # Otherwise, check if different from previous entry
-                # Only add if different
-                else:
-                    if ((name != tle_dict[obj_id]['name_list'][-1]) or 
-                        (line1 != tle_dict[obj_id]['line1_list'][-1]) or 
-                        (line2 != tle_dict[obj_id]['line2_list'][-1])):
-
-                        # Append to output
-                        tle_dict[obj_id]['name_list'].append(name)
-                        tle_dict[obj_id]['UTC_list'].append(UTC)
-                        tle_dict[obj_id]['line1_list'].append(line1)
-                        tle_dict[obj_id]['line2_list'].append(line2)                
-        
-    return tle_dict
-
-
-def compute_tle_allstate(tle_dict):
-    '''
-    This function computes a dictionary of state vectors at common times for
-    all objects in the input TLE dictionary.
-    
-    Parameters
-    ------
-    tle_dict : dictionary
-        indexed by object ID, each item has two lists of strings for each line
-        as well as object name and UTC times
-        
-    Returns
-    ------
-    output : dictionary
-        indexed by UTC time, each item has a list of object NORAD IDs, names,
-        and pos/vel vectors in GCRF at that time
-    
-    '''
-    
-    # Initialize output
-    output = {}
-    
-    # Get unique list of UTC times in order
-    UTC_list = []
-    for obj_id in tle_dict:
-        UTC_list.extend(tle_dict[obj_id]['UTC_list'])
-    UTC_list = sorted(list(set(UTC_list)))
-    
-    # For each time in list, propagate all objects with a TLE at or before that
-    # time to current UTC
-    for UTC in UTC_list:
-        
-        print(UTC)
-        print('Index: ', UTC_list.index(UTC), ' of ', len(UTC_list), '\n')
-        
-        # Create reduced obj_id_list with only objects that exist at this time
-        obj_id_red = []
-        for obj_id in tle_dict:
-            if tle_dict[obj_id]['UTC_list'][0] <= UTC:
-                obj_id_red.append(obj_id)
-                
-        # Propagate objects to common time
-        state = propagate_TLE(obj_id_red, [UTC], tle_dict)
-    
-        # Store output
-        output[UTC] = {}
-        output[UTC]['obj_id_list'] = obj_id_red
-        output[UTC]['name_list'] = []
-        output[UTC]['r_GCRF'] = []
-        output[UTC]['v_GCRF'] = []
-        
-        for obj_id in obj_id_red:
-            ind = [ii for ii in range(len(tle_dict[obj_id]['UTC_list'])) if tle_dict[obj_id]['UTC_list'][ii] <= UTC][-1]
-            
-            output[UTC]['name_list'].append(tle_dict[obj_id]['name_list'][ind])
-            output[UTC]['r_GCRF'].append(state[obj_id]['r_GCRF'][0])
-            output[UTC]['v_GCRF'].append(state[obj_id]['v_GCRF'][0])    
-        
-
-    return output
-
-
-def tletime2datetime(line1):
-    '''
-    This function computes a UTC datetime object from the TLE line1 input year,
-    day of year, and fractional day.
-
-    Parameters
-    ------
-    line1 : string
-        first line of TLE, contains day of year and fractional day
-
-    Returns
-    ------
-    UTC : datetime object
-        UTC datetime object
-
-    Reference
-    ------
-    https://celestrak.com/columns/v04n03/#FAQ03
-
-    While talking about the epoch, this is perhaps a good place to answer the
-    other time-related questions. First, how is the epoch time format
-    interpreted? This question is best answered by using an example. An epoch
-    of 98001.00000000 corresponds to 0000 UT on 1998 January 01—in other words,
-    midnight between 1997 December 31 and 1998 January 01. An epoch of
-    98000.00000000 would actually correspond to the beginning of
-    1997 December 31—strange as that might seem. Note that the epoch day starts
-    at UT midnight (not noon) and that all times are measured mean solar rather
-    than sidereal time units (the answer to our third question).
-
-    '''
-
-    # Get 2 digit year and day of year
-    year2 = line1[18:20]
-    doy = float(line1[20:32])
-
-    # Compute century and add to year
-    if int(year2) < 50.:
-        year = int('20' + year2)
-    else:
-        year = int('19' + year2)
-
-    # Need to subtract 1 from day of year to add to this base datetime
-    # In TLE definition doy = 001.000 for Jan 1 Midnight UTC
-    base = datetime(year, 1, 1, 0, 0, 0)
-    UTC = base + timedelta(days=(doy-1.))
-
-    # Compute day of year to check
-    doy = UTC.timetuple().tm_yday
-
-    return UTC
-
-
-def launch2tle(obj_id_list, launch_elem_dict):
-    '''
-    This function converts from commonly used launch elements to TLE format.
-
-    Parameters
-    ------
-    obj_id_list : list
-        object NORAD IDs (int)
-    launch_elem_dict : dictionary
-        dictionary of dictionaries containing launch elements, indexed by
-        object ID
-        each entry contains rp, ra, i, RAAN, w, M, UTC datetime
-
-    Returns
-    ------
-    tle_dict : dictionary
-        Two Line Element information, indexed by object ID
-
-    '''
-
-    # Initialize output
-    tle_dict = {}
-    tle_list = []
-
-    # Loop over objects
-    for obj_id in obj_id_list:
-
-        # Retrieve launch elements for this object
-        launch_elem = launch_elem_dict[obj_id]
-        ra = launch_elem['ra']
-        rp = launch_elem['rp']
-        i = launch_elem['i']
-        RAAN = launch_elem['RAAN']
-        w = launch_elem['w']
-        M = launch_elem['M']
-        UTC = launch_elem['UTC']
-
-        # Compute mean motion in rev/day
-        a = (ra + rp)/2.
-        n = np.sqrt(GME/a**3.)
-        n *= 86400./(2.*pi)
-
-        # Compute eccentricity
-        e = 1. - rp/a
-
-        # Compute GCRF position and velocity
-        x_in = [a,e,i,RAAN,w,M]
-        x_out = element_conversion(x_in, 0, 1)
-        r_GCRF = np.reshape(x_out[0:3], (3,1))
-        v_GCRF = np.reshape(x_out[3:6], (3,1))
-
-        # Compute TLE data for this object
-        line1, line2 = gcrf2tle(obj_id, r_GCRF, v_GCRF, UTC)
-
-        # Add to dictionary
-        tle_dict[obj_id] = {}
-        tle_dict[obj_id]['UTC_list'] = [UTC]
-        tle_dict[obj_id]['line1_list'] = [line1]
-        tle_dict[obj_id]['line2_list'] = [line2]
-
-        # Generate dataframe output
-        linelist = [obj_id,line1,line2]
-        tle_list.append(linelist)
-
-    tle_df = pd.DataFrame(tle_list, columns=['norad','line1','line2'])
-
-    return tle_dict, tle_df
-
-
-def kep2tle(obj_id_list, kep_dict):
-    '''
-    This function converts from Keplerian orbital elements to TLE format.
-
-    Parameters
-    ------
-    obj_id_list : list
-        object NORAD IDs (int)
-    kep_dict : dictionary
-        dictionary of dictionaries containing launch elements, indexed by
-        object ID
-        each entry contains a, e, i, RAAN, w, M, UTC datetime
-
-    Returns
-    ------
-    tle_dict : dictionary
-        indexed by object ID, each item has two lists of strings for each line
-    tle_df : pandas dataframe
-        norad, tle line1, tle line2
-
-    '''
-
-    # Initialize output
-    tle_dict = {}
-    tle_list = []
-
-    # Loop over objects
-    for obj_id in obj_id_list:
-
-        # Retrieve launch elements for this object
-        kep_elem = kep_dict[obj_id]
-        a = kep_elem['a']
-        e = kep_elem['e']
-        i = kep_elem['i']
-        RAAN = kep_elem['RAAN']
-        w = kep_elem['w']
-        M = kep_elem['M']
-        UTC = kep_elem['UTC']
-
-        # Compute GCRF position/velocity
-        x_in = [a,e,i,RAAN,w,M]
-        x_out = element_conversion(x_in, 0, 1)
-        r_GCRF = np.reshape(x_out[0:3], (3,1))
-        v_GCRF = np.reshape(x_out[3:6], (3,1))
-
-        # Compute TLE data for this object
-        line1, line2 = gcrf2tle(obj_id, r_GCRF, v_GCRF, UTC)
-
-        # Add to dictionary
-        tle_dict[obj_id] = {}
-        tle_dict[obj_id]['UTC_list'] = [UTC]
-        tle_dict[obj_id]['line1_list'] = [line1]
-        tle_dict[obj_id]['line2_list'] = [line2]
-
-        # Generate dataframe output
-        linelist = [obj_id,line1,line2]
-        tle_list.append(linelist)
-
-    tle_df = pd.DataFrame(tle_list, columns=['norad','line1','line2'])
-
-    return tle_dict, tle_df
-
-
-def launchecef2tle(obj_id_list, ecef_dict, offline_flag=False):
-    '''
-    This function converts from ECEF position and velocity to TLE format.
-
-    Parameters
-    ------
-    obj_id_list : list
-        object NORAD IDs (int)
-    ecef_dict : dictionary
-        dictionary of dictionaries containing launch coordinates, indexed by
-        object ID
-        each entry contains r_ITRF, v_ITRF, UTC datetime
-    offline_flag : boolean, optional
-        flag to determine whether to retrieve EOP data from internet or from
-        a locally saved file (default = False)
-
-    Returns
-    ------
-    tle_dict : dictionary
-        indexed by object ID, each item has two lists of strings for each line
-    tle_df : pandas dataframe
-        norad, tle line1, tle line2
-
-    '''
-
-     # Initialize output
-    tle_dict = {}
-    tle_list = []
-
-    # Retrieve latest EOP data from celestrak.com
-    eop_alldata = get_celestrak_eop_alldata(offline_flag)
-
-    # Retrieve IAU Nutation data from file
-    IAU1980nut = get_nutation_data()
-
-    # Loop over objects
-    for obj_id in obj_id_list:
-
-        # Retrieve launch coordinates for this object
-        r_ITRF = ecef_dict[obj_id]['r_ITRF']
-        v_ITRF = ecef_dict[obj_id]['v_ITRF']
-        UTC = ecef_dict[obj_id]['UTC']
-
-        # Get EOP data for this time
-        EOP_data = get_eop_data(eop_alldata, UTC)
-
-        # Convert ITRF to GCRF
-        r_GCRF, v_GCRF = itrf2gcrf(r_ITRF, v_ITRF, UTC, EOP_data)
-
-        # Compute TLE data for this object
-        line1, line2 = gcrf2tle(obj_id, r_GCRF, v_GCRF, UTC, EOP_data,
-                                    IAU1980nut)
-
-        # Add to dictionary
-        tle_dict[obj_id] = {}
-        tle_dict[obj_id]['UTC_list'] = [UTC]
-        tle_dict[obj_id]['line1_list'] = [line1]
-        tle_dict[obj_id]['line2_list'] = [line2]
-
-        # Generate dataframe output
-        linelist = [obj_id,line1,line2]
-        tle_list.append(linelist)
-
-    tle_df = pd.DataFrame(tle_list, columns=['norad','line1','line2'])
-
-    return tle_dict, tle_df
-
-
-def gcrf2tle(obj_id, r_GCRF, v_GCRF, UTC, EOP_data=[], IAU1980nut=[],
-             offline_flag=False):
-    '''
-    This function generates Two Line Element (TLE) data in proper format given
-    input position and velocity in ECI (GCRF) coordinates.
-
-    Parameters
-    ------
-    obj_id : int
-        NORAD ID of object
-    r_GCRF : 3x1 numpy array
-        position in GCRF [km]
-    v_GCRF : 3x1 numpy array
-        velocity in GCRF [km/s]
-    UTC : datetime object
-        epoch time of pos/vel state and TLE in UTC
-    EOP_data : list, optional
-        Earth orientation parameters, if empty will download from celestrak
-        (default=[])
-    IAU1980nut : dataframe, optional
-        nutation parameters, if empty will load from file (default=[])
-    offline_flag : boolean, optional
-        flag to indicate internet access, if True will load data from local
-        files (default=False)
-
-    Returns
-    ------
-    line1 : string
-        first line of TLE
-    line2 : string
-        second line of TLE
-    '''
-
-    # Retrieve latest EOP data from celestrak.com, if needed
-    if len(EOP_data) == 0:
-
-        eop_alldata = get_celestrak_eop_alldata(offline_flag)
-        EOP_data = get_eop_data(eop_alldata, UTC)
-
-    # Retrieve IAU Nutation data from file, if needed
-    if len(IAU1980nut) == 0:
-        IAU1980nut = get_nutation_data()
-
-    # Convert to TEME, recompute osculating elements
-    r_TEME, v_TEME = gcrf2teme(r_GCRF, v_GCRF, UTC, IAU1980nut, EOP_data)
-    x_in = np.concatenate((r_TEME, v_TEME), axis=0)
-    osc_elem = element_conversion(x_in, 1, 0)
-
-    print(osc_elem)
-
-    # Convert to mean elements
-    # TODO currently it appears osculating elements gives more accurate result
-    # Need further investigation of proper computation of TLEs.
-    # Temporary solution, just use osculating elements instead of mean elements
-    mean_elem = list(osc_elem.flatten())
-
-    # Retrieve elements
-    a = float(mean_elem[0])
-    e = float(mean_elem[1])
-    i = float(mean_elem[2])
-    RAAN = float(mean_elem[3])
-    w = float(mean_elem[4])
-    M = float(mean_elem[5])
-
-    e = '{0:.10f}'.format(e)
-
-    # Compute mean motion in rev/day
-    n = np.sqrt(GME/a**3.)
-    n *= 86400./(2.*pi)
-
-    # Compute launch year and day of year
-    year2 = str(UTC.year)[2:4]
-    doy = UTC.timetuple().tm_yday
-    dfrac = UTC.hour/24. + UTC.minute/1440. + \
-        (UTC.second + UTC.microsecond/1e6)/86400.
-    dfrac = '{0:.15f}'.format(dfrac)
-
-    # Format for output
-    line1 = '1 ' + str(obj_id) + 'U ' + year2 + '001A   ' + year2 + \
-        str(doy).zfill(3) + '.' + str(dfrac)[2:10] + \
-        '  .00000000  00000-0  00000-0 0    10'
-
-    line2 = '2 ' + str(obj_id) + ' ' + '{:8.4f}'.format(i) + ' ' + \
-        '{:8.4f}'.format(RAAN) + ' ' + e[2:9] + ' ' + \
-        '{:8.4f}'.format(w) + ' ' + '{:8.4f}'.format(M) + ' ' + \
-        '{:11.8f}'.format(n) + '    10'
-
-    return line1, line2
-
-
-def plot_tle_radec(tle_dict, UTC_list=[], sensor_list=[], display_flag=False,
-                   offline_flag=False):
-    '''
-    This function propagates a set of TLEs to a common time and plots object
-    locations in measurement space.
-
-    Parameters
-    ------
-    tle_dict : dictionary
-        Two Line Element information, indexed by object ID
-
-    '''
-
-    obj_id_list = sorted(tle_dict.keys())
-
-    if len(UTC_list) == 0:
-        obj_id = obj_id_list[0]
-        line1 = tle_dict[obj_id]['line1_list'][0]
-        UTC = tletime2datetime(line1)
-        UTC_list = [UTC]
-
-    output_state = propagate_TLE(obj_id_list, UTC_list, tle_dict)
-
-    ra_array = np.zeros((len(obj_id_list), len(UTC_list)))
-    dec_array = np.zeros((len(obj_id_list), len(UTC_list)))
-    ii = 0
-    for obj_id in obj_id_list:
-
-        r_GCRF_list = output_state[obj_id]['r_GCRF']
-        jj = 0
-        for r_GCRF in r_GCRF_list:
-            x = float(r_GCRF[0])
-            y = float(r_GCRF[1])
-            z = float(r_GCRF[2])
-            r = np.linalg.norm(r_GCRF)
-
-            ra_array[ii,jj] = atan2(y,x)*180/pi
-            dec_array[ii,jj] = asin(z/r)*180/pi
-
-            jj += 1
-
-        ii += 1
-
-
-    jj = 0
-    for UTC in UTC_list:
-
-        plt.figure()
-
-        plt.scatter(ra_array[:,jj], dec_array[:,jj], marker='o', s=50,
-                    c=np.linspace(0,1,len(obj_id_list)),
-                    cmap=plt.get_cmap('nipy_spectral'))
-
-        for label, x, y in zip(obj_id_list, ra_array[:,jj], dec_array[:,jj]):
-            plt.annotate(
-            label,
-            xy=(x, y), xytext=(-20, 20),
-            textcoords='offset points', ha='right', va='bottom',
-            bbox=dict(boxstyle='round,pad=0.5', fc='yellow', alpha=0.5),
-            arrowprops=dict(arrowstyle = '->', connectionstyle='arc3,rad=0'))
-
-        plt.xlabel('Geocentric Right Ascension [deg]')
-        plt.ylabel('Geocentric Declination [deg]')
-        plt.title('TLE Measurement Space ' + UTC.strftime("%Y-%m-%d %H:%M:%S"))
-
-        plt.xlim([-180, 180])
-        plt.ylim([-90, 90])
-
-        jj += 1
-
-    # If sensor location specified, compute and plot topocentric coordinates
-    if len(sensor_list) > 0:
-
-        # Retrieve latest EOP data from celestrak.com
-        eop_alldata = get_celestrak_eop_alldata(offline_flag)
-
-        # Retrive sensor parameters and loop over sensors
-        sensor_dict = define_sensors(sensor_list)
-        for sensor_id in sensor_list:
-            sensor = sensor_dict[sensor_id]
-            latlonht = sensor['geodetic_latlonht']
-            lat = latlonht[0]
-            lon = latlonht[1]
-            ht = latlonht[2]
-            sensor_ecef = latlonht2ecef(lat, lon, ht)
-
-            center = [85.82990416666667, 5.990788888888889]
-            FOV_hlim = [lim*180/pi for lim in sensor['FOV_hlim']]
-            FOV_vlim = [lim*180/pi for lim in sensor['FOV_vlim']]
-            FOVh = [center[0] + FOV_hlim[0], center[0] + FOV_hlim[1]]
-            FOVv = [center[1] + FOV_vlim[0], center[1] + FOV_vlim[1]]
-
-            topo_ra_array = np.zeros((len(obj_id_list), len(UTC_list)))
-            topo_dec_array = np.zeros((len(obj_id_list), len(UTC_list)))
-            ii = 0
-            for obj_id in obj_id_list:
-
-                r_GCRF_list = output_state[obj_id]['r_GCRF']
-
-                jj = 0
-                for r_GCRF in r_GCRF_list:
-                    x = float(r_GCRF[0])
-                    y = float(r_GCRF[1])
-                    z = float(r_GCRF[2])
-                    r = np.linalg.norm(r_GCRF)
-
-                    UTC = UTC_list[jj]
-                    EOP_data = get_eop_data(eop_alldata, UTC)
-                    sensor_eci, dum = itrf2gcrf(sensor_ecef, np.zeros((3,1)),
-                                                UTC, EOP_data)
-
-                    xs = float(sensor_eci[0])
-                    ys = float(sensor_eci[1])
-                    zs = float(sensor_eci[2])
-                    rg = np.linalg.norm(r_GCRF - sensor_eci)
-
-                    topo_ra_array[ii,jj] = atan2((y-ys),(x-xs))*180/pi
-                    topo_dec_array[ii,jj] = asin((z-zs)/rg)*180/pi
-
-                    print(obj_id)
-                    print(topo_ra_array)
-                    print(topo_dec_array)
-
-                    jj += 1
-
-                ii += 1
-
-            kk = 0
-            for UTC in UTC_list:
-                plt.figure()
-
-                plt.plot(FOVh, [FOVv[0], FOVv[0]], 'k--', lw=2)
-                plt.plot(FOVh, [FOVv[1], FOVv[1]], 'k--', lw=2)
-                plt.plot([FOVh[0], FOVh[0]], FOVv, 'k--', lw=2)
-                plt.plot([FOVh[1], FOVh[1]], FOVv, 'k--', lw=2)
-
-                plt.scatter(topo_ra_array[:,kk], topo_dec_array[:,kk], marker='o', s=50,
-                            c=np.linspace(0,1,len(obj_id_list)),
-                            cmap=plt.get_cmap('nipy_spectral'))
-
-                for label, x, y in zip(obj_id_list, topo_ra_array[:,kk], topo_dec_array[:,kk]):
-
-                    if label == 39613 or label == 40267:
-                        xytext1 = (0, -30)
-                    else:
-                        xytext1 = (-20, 20)
-
-                    plt.annotate(
-                    label,
-                    xy=(x, y), xytext=xytext1,
-                    textcoords='offset points', ha='right', va='bottom',
-                    bbox=dict(boxstyle='round,pad=0.5', fc='yellow', alpha=0.5),
-                    arrowprops=dict(arrowstyle = '->', connectionstyle='arc3,rad=0'))
-
-                plt.xlabel('Topocentric Right Ascension [deg]')
-                plt.ylabel('Topocentric Declination [deg]')
-                plt.title('TLE Measurement Space (' + sensor_id + ') ' + UTC.strftime("%Y-%m-%d %H:%M:%S"))
-
-                plt.xlim([-180, 180])
-                plt.ylim([-90, 90])
-
-                kk += 1
-
-    if display_flag:
-        plt.show()
-
-    return
-
-
-def plot_all_tle_common_time(obj_id_list, UTC_list, tle_dict={}):
-    '''
-    This function retrieves all TLEs for desired objects within the window
-    specified by UTC_list. It finds the object with the most TLEs during the
-    window and propagates all other TLEs to each epoch for that object, then
-    plots them together in measurement space.
-
-    Parameters
-    ------
-    obj_id_list : list
-        object NORAD IDs, int
-    UTC_list : list
-        2 element list giving start and end times as UTC datetime objects
-
-    '''
-
-    # Retrieve all TLEs in window
-    if len(tle_dict) == 0:
-        tle_dict, tle_df = get_spacetrack_tle_data(obj_id_list, UTC_list)
-
-    print(tle_dict)
-
-    # Find object with most TLE entries
-    nmax = 0
-    for obj_id in obj_id_list:
-        line1_list = tle_dict[obj_id]['line1_list']
-        ntle = len(line1_list)
-        if ntle > nmax:
-            nmax = ntle
-            plot_obj = obj_id
-
-    print('plot obj', plot_obj)
-    print('nmax', nmax)
-
-    # Plot all TLEs at all times
-    line1_list = tle_dict[plot_obj]['line1_list']
-    for line1 in line1_list:
-        UTC = tletime2datetime(line1)
-        print(UTC)
-        plot_tle_radec(tle_dict, UTC_list=[UTC])
-
-
-    plt.show()
-
-    return
-
-
-def find_closest_tle_epoch(line1_list, line2_list, UTC):
-    '''
-    This function finds the TLE with the epoch closest to the given UTC time.
-
-    Parameters
-    ------
-    line1_list : list
-        list of TLE line1 strings
-    line2_list : list
-        list of TLE line2 strings
-    UTC : datetime object
-        UTC time for which closest TLE is desired
-
-    Returns
-    ------
-    line1 : string
-        TLE line1 with epoch closest to UTC
-    line2 : string
-        TLE line2 with epoch closest to UTC
-
-    '''
-
-    minimum = 1e12
-    for ii in range(len(line1_list)):
-        line1 = line1_list[ii]
-        tle_epoch = tletime2datetime(line1)
-        dt_sec = abs((UTC - tle_epoch).total_seconds())
-        if dt_sec < minimum:
-            ind = ii
-            minimum = dt_sec
-
-    line1 = line1_list[ind]
-    line2 = line2_list[ind]
-
-    return line1, line2
-
-
-def propagate_TLE(obj_id_list, UTC_list, tle_dict={}, offline_flag=False,
-                  username='', password=''):
-    '''
-    This function retrieves TLE data for the objects in the input list from
-    space-track.org and propagates them to the times given in UTC_list.  The
-    output positions and velocities are provided in both the TLE True Equator
-    Mean Equinox (TEME) frame and the inertial GCRF frame.
-
-    Parameters
-    ------
-    obj_id_list : list
-        object NORAD IDs
-    UTC_list : list
-        datetime objects in UTC
-    offline_flag : boolean, optional
-        flag to determine whether to retrieve EOP data from internet or from
-        a locally saved file (default = False)
-    username : string, optional
-        space-track.org username (code will prompt for input if not supplied)
-    password : string, optional
-        space-track.org password (code will prompt for input if not supplied)
-
-    Returns
-    ------
-    output_state : dictionary
-        indexed by object ID, contains lists for UTC times, and object
-        position/velocity in TEME and GCRF
-
-    '''
-
-    # If no TLE information is provided, retrieve from sources as needed
-    if len(tle_dict) == 0:
-
-        # Retrieve latest TLE data from space-track.org
-        tle_dict, tle_df = \
-            get_spacetrack_tle_data(obj_id_list, username, password)
-
-        # Retreive TLE data from database
-
-
-    # Retrieve latest EOP data from celestrak.com
-    eop_alldata = get_celestrak_eop_alldata(offline_flag)
-
-    # Retrieve IAU Nutation data from file
-    IAU1980_nutation = get_nutation_data()
-
-    # Loop over objects
-    output_state = {}
-    for obj_id in obj_id_list:
-
-        line1_list = tle_dict[obj_id]['line1_list']
-        line2_list = tle_dict[obj_id]['line2_list']
-
-        output_state[obj_id] = {}
-        output_state[obj_id]['UTC'] = []
-        output_state[obj_id]['r_GCRF'] = []
-        output_state[obj_id]['v_GCRF'] = []
-        output_state[obj_id]['r_TEME'] = []
-        output_state[obj_id]['v_TEME'] = []
-
-        # Loop over times
-        for UTC in UTC_list:
-
-            # Find the closest TLE by epoch
-            line1, line2 = find_closest_tle_epoch(line1_list, line2_list, UTC)
-
-            # Propagate TLE using SGP4
-            satellite = twoline2rv(line1, line2, wgs84)
-            r_TEME, v_TEME = satellite.propagate(UTC.year, UTC.month, UTC.day,
-                                                 UTC.hour, UTC.minute,
-                                                 UTC.second +
-                                                 (UTC.microsecond/1e6))
-
-            r_TEME = np.reshape(r_TEME, (3,1))
-            v_TEME = np.reshape(v_TEME, (3,1))
-
-            # Get EOP data for this time
-            EOP_data = get_eop_data(eop_alldata, UTC)
-
-            # Convert from TEME to GCRF (ECI)
-            r_GCRF, v_GCRF = teme2gcrf(r_TEME, v_TEME, UTC, IAU1980_nutation,
-                                       EOP_data)
-
-
-            # Store output
-            output_state[obj_id]['UTC'].append(UTC)
-            output_state[obj_id]['r_GCRF'].append(r_GCRF)
-            output_state[obj_id]['v_GCRF'].append(v_GCRF)
-            output_state[obj_id]['r_TEME'].append(r_TEME)
-            output_state[obj_id]['v_TEME'].append(v_TEME)
-
-
-    return output_state
-
-def get_planet_ephem():
-    '''
-    This function retrieves 'planet_mc.tle' and 'planet.states' and
-    'jspoc_matches.txt' from http://ephemerides.planet-labs.com/.
-
-    Returns
-    ------
-    saves 3 output files:
-    YYYMMDD-HHMMSS_planet_mc.tle
-    YYYMMDD-HHMMSS_planet.states
-    YYYMMDD-HHMMSS_jspoc_matches.txt
-    '''
-    url_list = ['http://ephemerides.planet-labs.com/planet_mc.tle','http://ephemerides.planet-labs.com/planet.states','http://ephemerides.planet-labs.com/jspoc_matches.txt']
-
-    for url in url_list:
-        response = requests.get(url, allow_redirects=True)
-        filename = datetime.now().strftime("%Y%m%d-%H%M%S")+'_'+url.split(sep='/')[-1]
-        open(filename, 'wb').write(response.content)
-
-
-
-###############################################################################
-# Stand-alone execution
-###############################################################################
-
-if __name__ == '__main__' :
-
-
-#    obj_id_list = [2639, 20777, 28544, 29495, 40146, 42816]
-#    UTC_list = [datetime(2018, 4, 20, 0, 0, 0),
-#                 datetime(2018, 4, 21, 0, 0, 0)]
-
-#    obj_id_list = [40940, 39613, 36287, 39487, 40267, 41836]
-#    UTC_list = [datetime(2018, 1, 16, 12, 43, 20)]
-#    sensor_list = ['RMIT ROO']
-<<<<<<< HEAD
-#
-#
-    obj_id_list = [43013, 43014, 43015, 43016]
-    UTC_list = [datetime(2017, 11, 18, 0, 0, 0),
-                datetime(2017, 11, 25, 0, 0, 0)]
-
-#
-=======
-#    
-#    
-    obj_id_list = [37158]
-    UTC_list = [datetime(2018, 10, 29, 0, 0, 0)]
-    
-#    
->>>>>>> fbba025f
-#    print(output_state)
-
-    plt.close('all')
-
-    tle_dict, tle_df = get_spacetrack_tle_data(obj_id_list, UTC_list)
-    print(tle_dict)
-#
-<<<<<<< HEAD
-#    UTC_list = [datetime(2018, 4, 20, 8, 0, 0)]
-#
-#    output_state = propagate_TLE(obj_id_list, UTC_list, tle_dict)
-#
-#    for obj_id in obj_id_list:
-#        r_GCRF = output_state[obj_id]['r_GCRF'][0]
-#        v_GCRF = output_state[obj_id]['v_GCRF'][0]
-#        x_in = np.concatenate((r_GCRF, v_GCRF), axis=0)
-#        print(obj_id)
-#        print(x_in)
-#        elem = element_conversion(x_in, 1, 0)
-#        print(elem)
-
-
-
-=======
-    GPS_time = datetime(2018, 10, 29, 9, 50, 0)
-    UTC0 = GPS_time - timedelta(seconds=18.)
-    UTC_list = [UTC0]
-    
-    output_state = propagate_TLE(obj_id_list, UTC_list, tle_dict, offline_flag=True)
-    
-    for obj_id in obj_id_list:
-        r_GCRF = output_state[obj_id]['r_GCRF'][0]
-        v_GCRF = output_state[obj_id]['v_GCRF'][0]
-        x_in = np.concatenate((r_GCRF, v_GCRF), axis=0)
-        print(obj_id)
-        print(x_in)
-        elem = element_conversion(x_in, 1, 0)
-        print(elem)
-    
-    pos_ecef = np.reshape([-27379.521717,  31685.387589,  10200.667234], (3,1))
-    vel_ecef = np.zeros((3,1))
-    
-    
-    # Comparison
-    eop_alldata = get_celestrak_eop_alldata(offline_flag=True)
-    EOP_data = get_eop_data(eop_alldata, UTC0)
-    
-    r_GCRF_sp3, vdum = itrf2gcrf(pos_ecef, vel_ecef, UTC0, EOP_data)
-    
-    print(r_GCRF_sp3)
-    print(r_GCRF_sp3 - r_GCRF)
-    print(np.linalg.norm(r_GCRF_sp3 - r_GCRF))
-    
-    
->>>>>>> fbba025f
-#    plot_tle_radec(tle_dict, UTC_list, sensor_list, display_flag=True)
-
-#    plot_all_tle_common_time(obj_id_list, UTC_list)
+import numpy as np
+from math import pi, asin, atan2
+import requests
+import getpass
+from datetime import datetime, timedelta
+import sys
+import os
+import matplotlib.pyplot as plt
+import pandas as pd
+import json
+
+sys.path.append('../')
+
+from sensors.sensors import define_sensors
+from utilities.eop_functions import get_celestrak_eop_alldata
+from utilities.eop_functions import get_nutation_data
+from utilities.eop_functions import get_eop_data
+from utilities.coordinate_systems import teme2gcrf
+from utilities.coordinate_systems import gcrf2teme
+from utilities.coordinate_systems import gcrf2itrf
+from utilities.coordinate_systems import itrf2gcrf
+from utilities.coordinate_systems import latlonht2ecef
+from utilities.astrodynamics import element_conversion
+from utilities.constants import GME
+
+from sgp4.io import twoline2rv
+from sgp4.earth_gravity import wgs84
+
+
+###############################################################################
+#
+# This file contains functions to retrieve and propagate TLEs and convert
+# position coordinates to the intertial GCRF frame.
+#
+###############################################################################
+
+
+def get_spacetrack_tle_data(obj_id_list = [], UTC_list = [], username='',
+                            password=''):
+    '''
+    This function retrieves the two-line element (TLE) data for objects
+    in the input list from space-track.org.
+
+    Parameters
+    ------
+    obj_id_list : list, optional
+        object NORAD IDs (int)
+        - if empty code will retrieve latest available for entire catalog
+    UTC_list : list, optional
+        UTC datetime objects to specify desired times for TLEs to retrieve
+        - if empty code will retrieve latest available
+        - if 1 entry, code will retrieve all TLEs in the following 1 day window
+        - if 2 entries, code will retrieve all TLEs between first and second time
+          (default = empty)
+    username : string, optional
+        space-track.org username (code will prompt for input if not supplied)
+    password : string, optional
+        space-track.org password (code will prompt for input if not supplied)
+
+    Returns
+    ------
+    tle_dict : dictionary
+        indexed by object ID, each item has two lists of strings for each line
+    tle_df : pandas dataframe
+        norad, tle line1, tle line2
+    '''
+
+    if len(username) == 0:
+        username = input('space-track username: ')
+    if len(password) == 0:
+        password = getpass.getpass('space-track password: ')
+
+    if len(obj_id_list) >= 1:
+        myString = ",".join(map(str, obj_id_list))
+
+        # If only one time is given, add 1 day increment to produce window
+        if len(UTC_list) ==  1:
+            UTC_list.append(UTC_list[0] + timedelta(days=1.))
+
+        # If times are specified, retrieve from window
+        if len(UTC_list) == 2:
+            UTC0 = UTC_list[0].strftime('%Y-%m-%d')
+            UTC1 = UTC_list[1].strftime('%Y-%m-%d')
+            pageData = ('//www.space-track.org/basicspacedata/query/class/tle/'
+                        'EPOCH/' + UTC0 + '--' + UTC1 + '/NORAD_CAT_ID/' +
+                        myString + '/orderby/TLE_LINE1 ASC/format/tle')
+
+        # Otherwise, get latest available
+        else:
+            pageData = ('//www.space-track.org/basicspacedata/query/class/'
+                        'tle_latest/ORDINAL/1/NORAD_CAT_ID/' + myString +
+                        '/orderby/TLE_LINE1 ASC/format/tle')
+    else:
+        pageData = '//www.space-track.org/basicspacedata/query/class/tle_latest/ORDINAL/1/EPOCH/%3Enow-30/orderby/NORAD_CAT_ID/format/tle'
+
+    ST_URL='https://www.space-track.org'
+
+    with requests.Session() as s:
+        s.post(ST_URL+"/ajaxauth/login", json={'identity':username, 'password':password})
+        r = s.get('https:' + pageData)
+        if r.status_code != requests.codes.ok:
+            print("Error: Page data request failed.")
+
+    # Parse response and form output
+    tle_dict = {}
+    tle_list = []
+    nchar = 69
+    nskip = 2
+    ntle = int(round(len(r.text)/142.))
+    for ii in range(ntle):
+
+        line1_start = ii*2*(nchar+nskip)
+        line1_stop = ii*2*(nchar+nskip) + nchar
+        line2_start = ii*2*(nchar+nskip) + nchar + nskip
+        line2_stop = ii*2*(nchar+nskip) + 2*nchar + nskip
+        line1 = r.text[line1_start:line1_stop]
+        line2 = r.text[line2_start:line2_stop]
+        UTC = tletime2datetime(line1)
+
+        obj_id = int(line1[2:7])
+
+        if obj_id not in tle_dict:
+            tle_dict[obj_id] = {}
+            tle_dict[obj_id]['UTC_list'] = []
+            tle_dict[obj_id]['line1_list'] = []
+            tle_dict[obj_id]['line2_list'] = []
+
+        tle_dict[obj_id]['UTC_list'].append(UTC)
+        tle_dict[obj_id]['line1_list'].append(line1)
+        tle_dict[obj_id]['line2_list'].append(line2)
+
+        linelist = [obj_id,line1,line2,UTC]
+        tle_list.append(linelist)
+
+    tle_df = pd.DataFrame(tle_list, columns=['norad','line1','line2','utc'])
+
+    return tle_dict, tle_df
+
+
+def get_tle_range(username='', password='', start_norad='', stop_norad=''):
+    '''
+    This function retrieves the "tle_latest" Class from space-track.org for
+    objects defined by a norad range.
+
+    Parameters
+    ------
+    username : string, optional
+        space-track.org username (code will prompt for input if not supplied)
+    password : string, optional
+        space-track.org password (code will prompt for input if not supplied)
+    start_norad, stop_norad: used to define the range of NORAD IDs to query
+
+    Returns
+    ------
+    tle_df : pandas dataframe
+        APOGEE,ARG_OF_PERICENTER,BSTAR, CLASSIFICATION_TYPE, COMMENT,
+        ECCENTRICITY, ELEMENT_SET_NO, EPHEMERIS_TYPE, EPOCH, EPOCH_MICROSECONDS,
+        E, INCLINATION,	INTLDES, MEAN_ANOMALY, MEAN_MOTION, MEAN_MOTION_DDOT,
+        MEAN_MOTION_DOT, NORAD_CAT_ID, OBJECT_ID, OBJECT_NAME, OBJECT_NUMBER,
+        ,OBJECT_TYPE, ORDINAL, ORIGINATOR, PERIGEE, PERIOD, RA_OF_ASC_NODE,
+        REV_AT_EPOCH, SEMIMAJOR_AXIS,	TLE_LINE0, TLE_LINE1, TLE_LINE2
+    '''
+    if len(username) == 0:
+            username = input('space-track username: ')
+    if len(password) == 0:
+            password = getpass.getpass('space-track password: ')
+    url = 'https://www.space-track.org/basicspacedata/query/class/tle_latest/ORDINAL/1/NORAD_CAT_ID/' + start_norad +'--' + stop_norad +'/orderby/NORAD_CAT_ID%20asc/emptyresult/show'
+    login_url ='https://www.space-track.org'
+    with requests.Session() as s:
+            s.post(login_url+"/ajaxauth/login", json={'identity':username, 'password':password})
+            response = s.get(url)
+            response_dict = json.loads(response.text)
+            if response.status_code != requests.codes.ok:
+                print("Error: Page data request failed.")
+            tle_df = pd.DataFrame(response_dict)
+            return tle_df
+
+
+def tledict2dataframe(tle_dict):
+    '''
+    This function computes a pandas dataframe with TLE data given an input
+    dictionary with TLE data.
+
+    Parameters
+    ------
+    tle_dict : dictionary
+        indexed by object ID, each item has two lists of strings for each line
+
+    Returns
+    ------
+    tle_df : pandas dataframe
+        norad, tle line1, tle line2
+
+    '''
+
+    tle_list = []
+    for obj_id in tle_dict:
+        for ii in range(len(tle_dict[obj_id]['line1_list'])):
+            line1 = tle_dict[obj_id]['line1_list'][ii]
+            line2 = tle_dict[obj_id]['line2_list'][ii]
+            linelist = [obj_id, line1, line2]
+            tle_list.append(linelist)
+
+    tle_df = pd.DataFrame(tle_list, columns=['norad','line1','line2'])
+
+    return tle_df
+
+
+def csvstack2tledict(fdir, obj_id_list):
+    '''
+    This function computes a dictionary of unique TLE information given a 
+    stack of CSV files in a directory. The function assumes the directory
+    contains only CSV files with TLE data.
+    
+    Parameters
+    ------
+    fdir : string
+        file directory containing CSV files
+    obj_id_list : list
+        NORAD IDs (int) of objects to collect TLE data
+    
+    Returns
+    ------
+    tle_dict : dictionary
+        indexed by object ID, each item has two lists of strings for each line
+        as well as object name and UTC times
+    
+    '''
+    
+    # Initialize output
+    tle_dict = {}
+    
+    # Loop over each file in directory
+    for fname in os.listdir(fdir):
+        
+        fname = os.path.join(fdir, fname)
+        df = pd.read_csv(fname)
+        norad_list = df['NORAD_CAT_ID'].tolist()
+
+        # Loop over objects and retrieve TLE data
+        for obj_id in obj_id_list:
+            if obj_id in norad_list:
+
+                # Retrieve object name and TLE data
+                ind = norad_list.index(obj_id)
+                name = df.at[ind, 'OBJECT_NAME']
+                line1 = df.at[ind, 'TLE_LINE1']
+                line2 = df.at[ind, 'TLE_LINE2']
+                
+                # Compute UTC time
+                UTC = tletime2datetime(line1)
+                
+                # If first occurence of this object, initialize output
+                if obj_id not in tle_dict:
+                    tle_dict[obj_id] = {}
+                    tle_dict[obj_id]['name_list'] = [name]
+                    tle_dict[obj_id]['UTC_list'] = [UTC]
+                    tle_dict[obj_id]['line1_list'] = [line1]
+                    tle_dict[obj_id]['line2_list'] = [line2]
+                    
+                # Otherwise, check if different from previous entry
+                # Only add if different
+                else:
+                    if ((name != tle_dict[obj_id]['name_list'][-1]) or 
+                        (line1 != tle_dict[obj_id]['line1_list'][-1]) or 
+                        (line2 != tle_dict[obj_id]['line2_list'][-1])):
+
+                        # Append to output
+                        tle_dict[obj_id]['name_list'].append(name)
+                        tle_dict[obj_id]['UTC_list'].append(UTC)
+                        tle_dict[obj_id]['line1_list'].append(line1)
+                        tle_dict[obj_id]['line2_list'].append(line2)                
+        
+    return tle_dict
+
+
+def compute_tle_allstate(tle_dict):
+    '''
+    This function computes a dictionary of state vectors at common times for
+    all objects in the input TLE dictionary.
+    
+    Parameters
+    ------
+    tle_dict : dictionary
+        indexed by object ID, each item has two lists of strings for each line
+        as well as object name and UTC times
+        
+    Returns
+    ------
+    output : dictionary
+        indexed by UTC time, each item has a list of object NORAD IDs, names,
+        and pos/vel vectors in GCRF at that time
+    
+    '''
+    
+    # Initialize output
+    output = {}
+    
+    # Get unique list of UTC times in order
+    UTC_list = []
+    for obj_id in tle_dict:
+        UTC_list.extend(tle_dict[obj_id]['UTC_list'])
+    UTC_list = sorted(list(set(UTC_list)))
+    
+    # For each time in list, propagate all objects with a TLE at or before that
+    # time to current UTC
+    for UTC in UTC_list:
+        
+        print(UTC)
+        print('Index: ', UTC_list.index(UTC), ' of ', len(UTC_list), '\n')
+        
+        # Create reduced obj_id_list with only objects that exist at this time
+        obj_id_red = []
+        for obj_id in tle_dict:
+            if tle_dict[obj_id]['UTC_list'][0] <= UTC:
+                obj_id_red.append(obj_id)
+                
+        # Propagate objects to common time
+        state = propagate_TLE(obj_id_red, [UTC], tle_dict)
+    
+        # Store output
+        output[UTC] = {}
+        output[UTC]['obj_id_list'] = obj_id_red
+        output[UTC]['name_list'] = []
+        output[UTC]['r_GCRF'] = []
+        output[UTC]['v_GCRF'] = []
+        
+        for obj_id in obj_id_red:
+            ind = [ii for ii in range(len(tle_dict[obj_id]['UTC_list'])) if tle_dict[obj_id]['UTC_list'][ii] <= UTC][-1]
+            
+            output[UTC]['name_list'].append(tle_dict[obj_id]['name_list'][ind])
+            output[UTC]['r_GCRF'].append(state[obj_id]['r_GCRF'][0])
+            output[UTC]['v_GCRF'].append(state[obj_id]['v_GCRF'][0])    
+        
+
+    return output
+
+
+def tletime2datetime(line1):
+    '''
+    This function computes a UTC datetime object from the TLE line1 input year,
+    day of year, and fractional day.
+
+    Parameters
+    ------
+    line1 : string
+        first line of TLE, contains day of year and fractional day
+
+    Returns
+    ------
+    UTC : datetime object
+        UTC datetime object
+
+    Reference
+    ------
+    https://celestrak.com/columns/v04n03/#FAQ03
+
+    While talking about the epoch, this is perhaps a good place to answer the
+    other time-related questions. First, how is the epoch time format
+    interpreted? This question is best answered by using an example. An epoch
+    of 98001.00000000 corresponds to 0000 UT on 1998 January 01—in other words,
+    midnight between 1997 December 31 and 1998 January 01. An epoch of
+    98000.00000000 would actually correspond to the beginning of
+    1997 December 31—strange as that might seem. Note that the epoch day starts
+    at UT midnight (not noon) and that all times are measured mean solar rather
+    than sidereal time units (the answer to our third question).
+
+    '''
+
+    # Get 2 digit year and day of year
+    year2 = line1[18:20]
+    doy = float(line1[20:32])
+
+    # Compute century and add to year
+    if int(year2) < 50.:
+        year = int('20' + year2)
+    else:
+        year = int('19' + year2)
+
+    # Need to subtract 1 from day of year to add to this base datetime
+    # In TLE definition doy = 001.000 for Jan 1 Midnight UTC
+    base = datetime(year, 1, 1, 0, 0, 0)
+    UTC = base + timedelta(days=(doy-1.))
+
+    # Compute day of year to check
+    doy = UTC.timetuple().tm_yday
+
+    return UTC
+
+
+def launch2tle(obj_id_list, launch_elem_dict):
+    '''
+    This function converts from commonly used launch elements to TLE format.
+
+    Parameters
+    ------
+    obj_id_list : list
+        object NORAD IDs (int)
+    launch_elem_dict : dictionary
+        dictionary of dictionaries containing launch elements, indexed by
+        object ID
+        each entry contains rp, ra, i, RAAN, w, M, UTC datetime
+
+    Returns
+    ------
+    tle_dict : dictionary
+        Two Line Element information, indexed by object ID
+
+    '''
+
+    # Initialize output
+    tle_dict = {}
+    tle_list = []
+
+    # Loop over objects
+    for obj_id in obj_id_list:
+
+        # Retrieve launch elements for this object
+        launch_elem = launch_elem_dict[obj_id]
+        ra = launch_elem['ra']
+        rp = launch_elem['rp']
+        i = launch_elem['i']
+        RAAN = launch_elem['RAAN']
+        w = launch_elem['w']
+        M = launch_elem['M']
+        UTC = launch_elem['UTC']
+
+        # Compute mean motion in rev/day
+        a = (ra + rp)/2.
+        n = np.sqrt(GME/a**3.)
+        n *= 86400./(2.*pi)
+
+        # Compute eccentricity
+        e = 1. - rp/a
+
+        # Compute GCRF position and velocity
+        x_in = [a,e,i,RAAN,w,M]
+        x_out = element_conversion(x_in, 0, 1)
+        r_GCRF = np.reshape(x_out[0:3], (3,1))
+        v_GCRF = np.reshape(x_out[3:6], (3,1))
+
+        # Compute TLE data for this object
+        line1, line2 = gcrf2tle(obj_id, r_GCRF, v_GCRF, UTC)
+
+        # Add to dictionary
+        tle_dict[obj_id] = {}
+        tle_dict[obj_id]['UTC_list'] = [UTC]
+        tle_dict[obj_id]['line1_list'] = [line1]
+        tle_dict[obj_id]['line2_list'] = [line2]
+
+        # Generate dataframe output
+        linelist = [obj_id,line1,line2]
+        tle_list.append(linelist)
+
+    tle_df = pd.DataFrame(tle_list, columns=['norad','line1','line2'])
+
+    return tle_dict, tle_df
+
+
+def kep2tle(obj_id_list, kep_dict):
+    '''
+    This function converts from Keplerian orbital elements to TLE format.
+
+    Parameters
+    ------
+    obj_id_list : list
+        object NORAD IDs (int)
+    kep_dict : dictionary
+        dictionary of dictionaries containing launch elements, indexed by
+        object ID
+        each entry contains a, e, i, RAAN, w, M, UTC datetime
+
+    Returns
+    ------
+    tle_dict : dictionary
+        indexed by object ID, each item has two lists of strings for each line
+    tle_df : pandas dataframe
+        norad, tle line1, tle line2
+
+    '''
+
+    # Initialize output
+    tle_dict = {}
+    tle_list = []
+
+    # Loop over objects
+    for obj_id in obj_id_list:
+
+        # Retrieve launch elements for this object
+        kep_elem = kep_dict[obj_id]
+        a = kep_elem['a']
+        e = kep_elem['e']
+        i = kep_elem['i']
+        RAAN = kep_elem['RAAN']
+        w = kep_elem['w']
+        M = kep_elem['M']
+        UTC = kep_elem['UTC']
+
+        # Compute GCRF position/velocity
+        x_in = [a,e,i,RAAN,w,M]
+        x_out = element_conversion(x_in, 0, 1)
+        r_GCRF = np.reshape(x_out[0:3], (3,1))
+        v_GCRF = np.reshape(x_out[3:6], (3,1))
+
+        # Compute TLE data for this object
+        line1, line2 = gcrf2tle(obj_id, r_GCRF, v_GCRF, UTC)
+
+        # Add to dictionary
+        tle_dict[obj_id] = {}
+        tle_dict[obj_id]['UTC_list'] = [UTC]
+        tle_dict[obj_id]['line1_list'] = [line1]
+        tle_dict[obj_id]['line2_list'] = [line2]
+
+        # Generate dataframe output
+        linelist = [obj_id,line1,line2]
+        tle_list.append(linelist)
+
+    tle_df = pd.DataFrame(tle_list, columns=['norad','line1','line2'])
+
+    return tle_dict, tle_df
+
+
+def launchecef2tle(obj_id_list, ecef_dict, offline_flag=False):
+    '''
+    This function converts from ECEF position and velocity to TLE format.
+
+    Parameters
+    ------
+    obj_id_list : list
+        object NORAD IDs (int)
+    ecef_dict : dictionary
+        dictionary of dictionaries containing launch coordinates, indexed by
+        object ID
+        each entry contains r_ITRF, v_ITRF, UTC datetime
+    offline_flag : boolean, optional
+        flag to determine whether to retrieve EOP data from internet or from
+        a locally saved file (default = False)
+
+    Returns
+    ------
+    tle_dict : dictionary
+        indexed by object ID, each item has two lists of strings for each line
+    tle_df : pandas dataframe
+        norad, tle line1, tle line2
+
+    '''
+
+     # Initialize output
+    tle_dict = {}
+    tle_list = []
+
+    # Retrieve latest EOP data from celestrak.com
+    eop_alldata = get_celestrak_eop_alldata(offline_flag)
+
+    # Retrieve IAU Nutation data from file
+    IAU1980nut = get_nutation_data()
+
+    # Loop over objects
+    for obj_id in obj_id_list:
+
+        # Retrieve launch coordinates for this object
+        r_ITRF = ecef_dict[obj_id]['r_ITRF']
+        v_ITRF = ecef_dict[obj_id]['v_ITRF']
+        UTC = ecef_dict[obj_id]['UTC']
+
+        # Get EOP data for this time
+        EOP_data = get_eop_data(eop_alldata, UTC)
+
+        # Convert ITRF to GCRF
+        r_GCRF, v_GCRF = itrf2gcrf(r_ITRF, v_ITRF, UTC, EOP_data)
+
+        # Compute TLE data for this object
+        line1, line2 = gcrf2tle(obj_id, r_GCRF, v_GCRF, UTC, EOP_data,
+                                    IAU1980nut)
+
+        # Add to dictionary
+        tle_dict[obj_id] = {}
+        tle_dict[obj_id]['UTC_list'] = [UTC]
+        tle_dict[obj_id]['line1_list'] = [line1]
+        tle_dict[obj_id]['line2_list'] = [line2]
+
+        # Generate dataframe output
+        linelist = [obj_id,line1,line2]
+        tle_list.append(linelist)
+
+    tle_df = pd.DataFrame(tle_list, columns=['norad','line1','line2'])
+
+    return tle_dict, tle_df
+
+
+def gcrf2tle(obj_id, r_GCRF, v_GCRF, UTC, EOP_data=[], IAU1980nut=[],
+             offline_flag=False):
+    '''
+    This function generates Two Line Element (TLE) data in proper format given
+    input position and velocity in ECI (GCRF) coordinates.
+
+    Parameters
+    ------
+    obj_id : int
+        NORAD ID of object
+    r_GCRF : 3x1 numpy array
+        position in GCRF [km]
+    v_GCRF : 3x1 numpy array
+        velocity in GCRF [km/s]
+    UTC : datetime object
+        epoch time of pos/vel state and TLE in UTC
+    EOP_data : list, optional
+        Earth orientation parameters, if empty will download from celestrak
+        (default=[])
+    IAU1980nut : dataframe, optional
+        nutation parameters, if empty will load from file (default=[])
+    offline_flag : boolean, optional
+        flag to indicate internet access, if True will load data from local
+        files (default=False)
+
+    Returns
+    ------
+    line1 : string
+        first line of TLE
+    line2 : string
+        second line of TLE
+    '''
+
+    # Retrieve latest EOP data from celestrak.com, if needed
+    if len(EOP_data) == 0:
+
+        eop_alldata = get_celestrak_eop_alldata(offline_flag)
+        EOP_data = get_eop_data(eop_alldata, UTC)
+
+    # Retrieve IAU Nutation data from file, if needed
+    if len(IAU1980nut) == 0:
+        IAU1980nut = get_nutation_data()
+
+    # Convert to TEME, recompute osculating elements
+    r_TEME, v_TEME = gcrf2teme(r_GCRF, v_GCRF, UTC, IAU1980nut, EOP_data)
+    x_in = np.concatenate((r_TEME, v_TEME), axis=0)
+    osc_elem = element_conversion(x_in, 1, 0)
+
+    print(osc_elem)
+
+    # Convert to mean elements
+    # TODO currently it appears osculating elements gives more accurate result
+    # Need further investigation of proper computation of TLEs.
+    # Temporary solution, just use osculating elements instead of mean elements
+    mean_elem = list(osc_elem.flatten())
+
+    # Retrieve elements
+    a = float(mean_elem[0])
+    e = float(mean_elem[1])
+    i = float(mean_elem[2])
+    RAAN = float(mean_elem[3])
+    w = float(mean_elem[4])
+    M = float(mean_elem[5])
+
+    e = '{0:.10f}'.format(e)
+
+    # Compute mean motion in rev/day
+    n = np.sqrt(GME/a**3.)
+    n *= 86400./(2.*pi)
+
+    # Compute launch year and day of year
+    year2 = str(UTC.year)[2:4]
+    doy = UTC.timetuple().tm_yday
+    dfrac = UTC.hour/24. + UTC.minute/1440. + \
+        (UTC.second + UTC.microsecond/1e6)/86400.
+    dfrac = '{0:.15f}'.format(dfrac)
+
+    # Format for output
+    line1 = '1 ' + str(obj_id) + 'U ' + year2 + '001A   ' + year2 + \
+        str(doy).zfill(3) + '.' + str(dfrac)[2:10] + \
+        '  .00000000  00000-0  00000-0 0    10'
+
+    line2 = '2 ' + str(obj_id) + ' ' + '{:8.4f}'.format(i) + ' ' + \
+        '{:8.4f}'.format(RAAN) + ' ' + e[2:9] + ' ' + \
+        '{:8.4f}'.format(w) + ' ' + '{:8.4f}'.format(M) + ' ' + \
+        '{:11.8f}'.format(n) + '    10'
+
+    return line1, line2
+
+
+def plot_tle_radec(tle_dict, UTC_list=[], sensor_list=[], display_flag=False,
+                   offline_flag=False):
+    '''
+    This function propagates a set of TLEs to a common time and plots object
+    locations in measurement space.
+
+    Parameters
+    ------
+    tle_dict : dictionary
+        Two Line Element information, indexed by object ID
+
+    '''
+
+    obj_id_list = sorted(tle_dict.keys())
+
+    if len(UTC_list) == 0:
+        obj_id = obj_id_list[0]
+        line1 = tle_dict[obj_id]['line1_list'][0]
+        UTC = tletime2datetime(line1)
+        UTC_list = [UTC]
+
+    output_state = propagate_TLE(obj_id_list, UTC_list, tle_dict)
+
+    ra_array = np.zeros((len(obj_id_list), len(UTC_list)))
+    dec_array = np.zeros((len(obj_id_list), len(UTC_list)))
+    ii = 0
+    for obj_id in obj_id_list:
+
+        r_GCRF_list = output_state[obj_id]['r_GCRF']
+        jj = 0
+        for r_GCRF in r_GCRF_list:
+            x = float(r_GCRF[0])
+            y = float(r_GCRF[1])
+            z = float(r_GCRF[2])
+            r = np.linalg.norm(r_GCRF)
+
+            ra_array[ii,jj] = atan2(y,x)*180/pi
+            dec_array[ii,jj] = asin(z/r)*180/pi
+
+            jj += 1
+
+        ii += 1
+
+
+    jj = 0
+    for UTC in UTC_list:
+
+        plt.figure()
+
+        plt.scatter(ra_array[:,jj], dec_array[:,jj], marker='o', s=50,
+                    c=np.linspace(0,1,len(obj_id_list)),
+                    cmap=plt.get_cmap('nipy_spectral'))
+
+        for label, x, y in zip(obj_id_list, ra_array[:,jj], dec_array[:,jj]):
+            plt.annotate(
+            label,
+            xy=(x, y), xytext=(-20, 20),
+            textcoords='offset points', ha='right', va='bottom',
+            bbox=dict(boxstyle='round,pad=0.5', fc='yellow', alpha=0.5),
+            arrowprops=dict(arrowstyle = '->', connectionstyle='arc3,rad=0'))
+
+        plt.xlabel('Geocentric Right Ascension [deg]')
+        plt.ylabel('Geocentric Declination [deg]')
+        plt.title('TLE Measurement Space ' + UTC.strftime("%Y-%m-%d %H:%M:%S"))
+
+        plt.xlim([-180, 180])
+        plt.ylim([-90, 90])
+
+        jj += 1
+
+    # If sensor location specified, compute and plot topocentric coordinates
+    if len(sensor_list) > 0:
+
+        # Retrieve latest EOP data from celestrak.com
+        eop_alldata = get_celestrak_eop_alldata(offline_flag)
+
+        # Retrive sensor parameters and loop over sensors
+        sensor_dict = define_sensors(sensor_list)
+        for sensor_id in sensor_list:
+            sensor = sensor_dict[sensor_id]
+            latlonht = sensor['geodetic_latlonht']
+            lat = latlonht[0]
+            lon = latlonht[1]
+            ht = latlonht[2]
+            sensor_ecef = latlonht2ecef(lat, lon, ht)
+
+            center = [85.82990416666667, 5.990788888888889]
+            FOV_hlim = [lim*180/pi for lim in sensor['FOV_hlim']]
+            FOV_vlim = [lim*180/pi for lim in sensor['FOV_vlim']]
+            FOVh = [center[0] + FOV_hlim[0], center[0] + FOV_hlim[1]]
+            FOVv = [center[1] + FOV_vlim[0], center[1] + FOV_vlim[1]]
+
+            topo_ra_array = np.zeros((len(obj_id_list), len(UTC_list)))
+            topo_dec_array = np.zeros((len(obj_id_list), len(UTC_list)))
+            ii = 0
+            for obj_id in obj_id_list:
+
+                r_GCRF_list = output_state[obj_id]['r_GCRF']
+
+                jj = 0
+                for r_GCRF in r_GCRF_list:
+                    x = float(r_GCRF[0])
+                    y = float(r_GCRF[1])
+                    z = float(r_GCRF[2])
+                    r = np.linalg.norm(r_GCRF)
+
+                    UTC = UTC_list[jj]
+                    EOP_data = get_eop_data(eop_alldata, UTC)
+                    sensor_eci, dum = itrf2gcrf(sensor_ecef, np.zeros((3,1)),
+                                                UTC, EOP_data)
+
+                    xs = float(sensor_eci[0])
+                    ys = float(sensor_eci[1])
+                    zs = float(sensor_eci[2])
+                    rg = np.linalg.norm(r_GCRF - sensor_eci)
+
+                    topo_ra_array[ii,jj] = atan2((y-ys),(x-xs))*180/pi
+                    topo_dec_array[ii,jj] = asin((z-zs)/rg)*180/pi
+
+                    print(obj_id)
+                    print(topo_ra_array)
+                    print(topo_dec_array)
+
+                    jj += 1
+
+                ii += 1
+
+            kk = 0
+            for UTC in UTC_list:
+                plt.figure()
+
+                plt.plot(FOVh, [FOVv[0], FOVv[0]], 'k--', lw=2)
+                plt.plot(FOVh, [FOVv[1], FOVv[1]], 'k--', lw=2)
+                plt.plot([FOVh[0], FOVh[0]], FOVv, 'k--', lw=2)
+                plt.plot([FOVh[1], FOVh[1]], FOVv, 'k--', lw=2)
+
+                plt.scatter(topo_ra_array[:,kk], topo_dec_array[:,kk], marker='o', s=50,
+                            c=np.linspace(0,1,len(obj_id_list)),
+                            cmap=plt.get_cmap('nipy_spectral'))
+
+                for label, x, y in zip(obj_id_list, topo_ra_array[:,kk], topo_dec_array[:,kk]):
+
+                    if label == 39613 or label == 40267:
+                        xytext1 = (0, -30)
+                    else:
+                        xytext1 = (-20, 20)
+
+                    plt.annotate(
+                    label,
+                    xy=(x, y), xytext=xytext1,
+                    textcoords='offset points', ha='right', va='bottom',
+                    bbox=dict(boxstyle='round,pad=0.5', fc='yellow', alpha=0.5),
+                    arrowprops=dict(arrowstyle = '->', connectionstyle='arc3,rad=0'))
+
+                plt.xlabel('Topocentric Right Ascension [deg]')
+                plt.ylabel('Topocentric Declination [deg]')
+                plt.title('TLE Measurement Space (' + sensor_id + ') ' + UTC.strftime("%Y-%m-%d %H:%M:%S"))
+
+                plt.xlim([-180, 180])
+                plt.ylim([-90, 90])
+
+                kk += 1
+
+    if display_flag:
+        plt.show()
+
+    return
+
+
+def plot_all_tle_common_time(obj_id_list, UTC_list, tle_dict={}):
+    '''
+    This function retrieves all TLEs for desired objects within the window
+    specified by UTC_list. It finds the object with the most TLEs during the
+    window and propagates all other TLEs to each epoch for that object, then
+    plots them together in measurement space.
+
+    Parameters
+    ------
+    obj_id_list : list
+        object NORAD IDs, int
+    UTC_list : list
+        2 element list giving start and end times as UTC datetime objects
+
+    '''
+
+    # Retrieve all TLEs in window
+    if len(tle_dict) == 0:
+        tle_dict, tle_df = get_spacetrack_tle_data(obj_id_list, UTC_list)
+
+    print(tle_dict)
+
+    # Find object with most TLE entries
+    nmax = 0
+    for obj_id in obj_id_list:
+        line1_list = tle_dict[obj_id]['line1_list']
+        ntle = len(line1_list)
+        if ntle > nmax:
+            nmax = ntle
+            plot_obj = obj_id
+
+    print('plot obj', plot_obj)
+    print('nmax', nmax)
+
+    # Plot all TLEs at all times
+    line1_list = tle_dict[plot_obj]['line1_list']
+    for line1 in line1_list:
+        UTC = tletime2datetime(line1)
+        print(UTC)
+        plot_tle_radec(tle_dict, UTC_list=[UTC])
+
+
+    plt.show()
+
+    return
+
+
+def find_closest_tle_epoch(line1_list, line2_list, UTC):
+    '''
+    This function finds the TLE with the epoch closest to the given UTC time.
+
+    Parameters
+    ------
+    line1_list : list
+        list of TLE line1 strings
+    line2_list : list
+        list of TLE line2 strings
+    UTC : datetime object
+        UTC time for which closest TLE is desired
+
+    Returns
+    ------
+    line1 : string
+        TLE line1 with epoch closest to UTC
+    line2 : string
+        TLE line2 with epoch closest to UTC
+
+    '''
+
+    minimum = 1e12
+    for ii in range(len(line1_list)):
+        line1 = line1_list[ii]
+        tle_epoch = tletime2datetime(line1)
+        dt_sec = abs((UTC - tle_epoch).total_seconds())
+        if dt_sec < minimum:
+            ind = ii
+            minimum = dt_sec
+
+    line1 = line1_list[ind]
+    line2 = line2_list[ind]
+
+    return line1, line2
+
+
+def propagate_TLE(obj_id_list, UTC_list, tle_dict={}, offline_flag=False,
+                  username='', password=''):
+    '''
+    This function retrieves TLE data for the objects in the input list from
+    space-track.org and propagates them to the times given in UTC_list.  The
+    output positions and velocities are provided in both the TLE True Equator
+    Mean Equinox (TEME) frame and the inertial GCRF frame.
+
+    Parameters
+    ------
+    obj_id_list : list
+        object NORAD IDs
+    UTC_list : list
+        datetime objects in UTC
+    offline_flag : boolean, optional
+        flag to determine whether to retrieve EOP data from internet or from
+        a locally saved file (default = False)
+    username : string, optional
+        space-track.org username (code will prompt for input if not supplied)
+    password : string, optional
+        space-track.org password (code will prompt for input if not supplied)
+
+    Returns
+    ------
+    output_state : dictionary
+        indexed by object ID, contains lists for UTC times, and object
+        position/velocity in TEME and GCRF
+
+    '''
+
+    # If no TLE information is provided, retrieve from sources as needed
+    if len(tle_dict) == 0:
+
+        # Retrieve latest TLE data from space-track.org
+        tle_dict, tle_df = \
+            get_spacetrack_tle_data(obj_id_list, username, password)
+
+        # Retreive TLE data from database
+
+
+    # Retrieve latest EOP data from celestrak.com
+    eop_alldata = get_celestrak_eop_alldata(offline_flag)
+
+    # Retrieve IAU Nutation data from file
+    IAU1980_nutation = get_nutation_data()
+
+    # Loop over objects
+    output_state = {}
+    for obj_id in obj_id_list:
+
+        line1_list = tle_dict[obj_id]['line1_list']
+        line2_list = tle_dict[obj_id]['line2_list']
+
+        output_state[obj_id] = {}
+        output_state[obj_id]['UTC'] = []
+        output_state[obj_id]['r_GCRF'] = []
+        output_state[obj_id]['v_GCRF'] = []
+        output_state[obj_id]['r_TEME'] = []
+        output_state[obj_id]['v_TEME'] = []
+
+        # Loop over times
+        for UTC in UTC_list:
+
+            # Find the closest TLE by epoch
+            line1, line2 = find_closest_tle_epoch(line1_list, line2_list, UTC)
+
+            # Propagate TLE using SGP4
+            satellite = twoline2rv(line1, line2, wgs84)
+            r_TEME, v_TEME = satellite.propagate(UTC.year, UTC.month, UTC.day,
+                                                 UTC.hour, UTC.minute,
+                                                 UTC.second +
+                                                 (UTC.microsecond/1e6))
+
+            r_TEME = np.reshape(r_TEME, (3,1))
+            v_TEME = np.reshape(v_TEME, (3,1))
+
+            # Get EOP data for this time
+            EOP_data = get_eop_data(eop_alldata, UTC)
+
+            # Convert from TEME to GCRF (ECI)
+            r_GCRF, v_GCRF = teme2gcrf(r_TEME, v_TEME, UTC, IAU1980_nutation,
+                                       EOP_data)
+
+
+            # Store output
+            output_state[obj_id]['UTC'].append(UTC)
+            output_state[obj_id]['r_GCRF'].append(r_GCRF)
+            output_state[obj_id]['v_GCRF'].append(v_GCRF)
+            output_state[obj_id]['r_TEME'].append(r_TEME)
+            output_state[obj_id]['v_TEME'].append(v_TEME)
+
+
+    return output_state
+
+def get_planet_ephem():
+    '''
+    This function retrieves 'planet_mc.tle' and 'planet.states' and
+    'jspoc_matches.txt' from http://ephemerides.planet-labs.com/.
+
+    Returns
+    ------
+    saves 3 output files:
+    YYYMMDD-HHMMSS_planet_mc.tle
+    YYYMMDD-HHMMSS_planet.states
+    YYYMMDD-HHMMSS_jspoc_matches.txt
+    '''
+    url_list = ['http://ephemerides.planet-labs.com/planet_mc.tle','http://ephemerides.planet-labs.com/planet.states','http://ephemerides.planet-labs.com/jspoc_matches.txt']
+
+    for url in url_list:
+        response = requests.get(url, allow_redirects=True)
+        filename = datetime.now().strftime("%Y%m%d-%H%M%S")+'_'+url.split(sep='/')[-1]
+        open(filename, 'wb').write(response.content)
+
+
+
+###############################################################################
+# Stand-alone execution
+###############################################################################
+
+if __name__ == '__main__' :
+
+
+#    obj_id_list = [2639, 20777, 28544, 29495, 40146, 42816]
+#    UTC_list = [datetime(2018, 4, 20, 0, 0, 0),
+#                 datetime(2018, 4, 21, 0, 0, 0)]
+
+#    obj_id_list = [40940, 39613, 36287, 39487, 40267, 41836]
+#    UTC_list = [datetime(2018, 1, 16, 12, 43, 20)]
+#    sensor_list = ['RMIT ROO']
+#    
+#    
+    obj_id_list = [37158]
+    UTC_list = [datetime(2018, 10, 29, 0, 0, 0)]
+    
+#    
+#    print(output_state)
+
+    plt.close('all')
+
+    tle_dict, tle_df = get_spacetrack_tle_data(obj_id_list, UTC_list)
+    print(tle_dict)
+#
+    GPS_time = datetime(2018, 10, 29, 9, 50, 0)
+    UTC0 = GPS_time - timedelta(seconds=18.)
+    UTC_list = [UTC0]
+    
+    output_state = propagate_TLE(obj_id_list, UTC_list, tle_dict, offline_flag=True)
+    
+    for obj_id in obj_id_list:
+        r_GCRF = output_state[obj_id]['r_GCRF'][0]
+        v_GCRF = output_state[obj_id]['v_GCRF'][0]
+        x_in = np.concatenate((r_GCRF, v_GCRF), axis=0)
+        print(obj_id)
+        print(x_in)
+        elem = element_conversion(x_in, 1, 0)
+        print(elem)
+    
+    pos_ecef = np.reshape([-27379.521717,  31685.387589,  10200.667234], (3,1))
+    vel_ecef = np.zeros((3,1))
+    
+    
+    # Comparison
+    eop_alldata = get_celestrak_eop_alldata(offline_flag=True)
+    EOP_data = get_eop_data(eop_alldata, UTC0)
+    
+    r_GCRF_sp3, vdum = itrf2gcrf(pos_ecef, vel_ecef, UTC0, EOP_data)
+    
+    print(r_GCRF_sp3)
+    print(r_GCRF_sp3 - r_GCRF)
+    print(np.linalg.norm(r_GCRF_sp3 - r_GCRF))
+    
+    
+#    plot_tle_radec(tle_dict, UTC_list, sensor_list, display_flag=True)
+
+#    plot_all_tle_common_time(obj_id_list, UTC_list)